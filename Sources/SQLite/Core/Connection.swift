--- conflicted
+++ resolved
@@ -362,11 +362,7 @@
             try self.run(begin)
             do {
                 try block()
-<<<<<<< HEAD
-                _ = try self.run(commit)
-=======
                 try self.run(commit)
->>>>>>> c052d415
             } catch {
                 try self.run(rollback)
                 throw error
@@ -634,32 +630,11 @@
 
     // MARK: - Error Handling
 
-<<<<<<< HEAD
     public func sync<T>(_ block: () throws -> T) rethrows -> T {
-        var success: T?
-        var failure: Error?
-
-        if DispatchQueue.getSpecific(key: Connection.queueKey) == queueContext {
-            do {
-                success = try block()
-            } catch {
-                failure = error
-            }
-        } else {
-			queue.sync {
-				do {
-					success = try block()
-				} catch {
-					failure = error
-				}
-			}
-=======
-    func sync<T>(_ block: () throws -> T) rethrows -> T {
         if DispatchQueue.getSpecific(key: Connection.queueKey) == queueContext {
             return try block()
         } else {
             return try queue.sync(execute: block)
->>>>>>> c052d415
         }
     }
 
