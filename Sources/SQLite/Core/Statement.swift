--- conflicted
+++ resolved
@@ -202,48 +202,53 @@
 
 }
 
-<<<<<<< HEAD
 public enum ResultOrError<ResultType> {
-	case success(ResultType)
-	case error(Error)
-	
-	public func map<T>(_ transform: (ResultType) throws -> T) rethrows -> ResultOrError<T> {
-		switch self {
-		case let .success(result): return try .success(transform(result))
-		case let .error(error): return .error(error)
-		}
-	}
-	
-	public func unwrapOrThrow() throws -> ResultType {
-		switch self {
-		case let .success(result): return result
-		case let .error(error): throw error
-		}
-	}
-}
-
-extension Statement : IteratorProtocol {
-
-    public func next() -> ResultOrError<[Binding?]>? {
-		do {
-			return try step() ? .success(Array(row)) : nil
-		} catch {
-			return .error(error)
-		}
-=======
-public protocol FailableIterator : IteratorProtocol {
-    func failableNext() throws -> Self.Element?
-}
-
+    case success(ResultType)
+    case error(Error)
+    
+    public func map<T>(_ transform: (ResultType) throws -> T) rethrows -> ResultOrError<T> {
+        switch self {
+        case let .success(result): return try .success(transform(result))
+        case let .error(error): return .error(error)
+        }
+    }
+    
+    public func unwrapOrThrow() throws -> ResultType {
+        switch self {
+        case let .success(result): return result
+        case let .error(error): throw error
+        }
+    }
+}
+
+public protocol FailableIterator : IteratorProtocol where Element == ResultOrError<WrappedElement> {
+    associatedtype WrappedElement
+    
+    func failableNext() throws -> WrappedElement?
+}
+
+extension FailableIterator {
+    public func next() -> ResultOrError<WrappedElement>? {
+        do {
+            guard let nextRow = try failableNext()
+                else { return nil }
+            return .success(nextRow)
+        } catch {
+            return .error(error)
+        }
+    }
+}
+
+/*
 extension FailableIterator {
     public func next() -> Element? {
         return try! failableNext()
->>>>>>> c052d415
-    }
-}
+    }
+}
+ */
 
 extension Array {
-    public init<I: FailableIterator>(_ failableIterator: I) throws where I.Element == Element {
+    public init<I: FailableIterator>(_ failableIterator: I) throws where I.WrappedElement == Element {
         self.init()
         while let row = try failableIterator.failableNext() {
             append(row)
@@ -252,7 +257,7 @@
 }
 
 extension Statement : FailableIterator {
-    public typealias Element = [Binding?]
+    public typealias WrappedElement = [Binding?]
     public func failableNext() throws -> [Binding?]? {
         return try step() ? Array(row) : nil
     }
