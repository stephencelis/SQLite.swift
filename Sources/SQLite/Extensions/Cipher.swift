#if SQLITE_SWIFT_SQLCIPHER
import SQLCipher

/// Extension methods for [SQLCipher](https://www.zetetic.net/sqlcipher/).
/// @see [sqlcipher api](https://www.zetetic.net/sqlcipher/sqlcipher-api/)
extension Connection {

    /// - Returns: the SQLCipher version
    public var cipherVersion: String? {
        (try? scalar("PRAGMA cipher_version")) as? String
    }

    /// Specify the key for an encrypted database.  This routine should be
    /// called right after sqlite3_open().
    ///
    /// @param key The key to use.The key itself can be a passphrase, which is converted to a key
    ///            using [PBKDF2](https://en.wikipedia.org/wiki/PBKDF2) key derivation. The result
    ///            is used as the encryption key for the database.
    ///
    ///            Alternatively, it is possible to specify an exact byte sequence using a blob literal.
    ///            With this method, it is the calling application's responsibility to ensure that the data
    ///            provided is a 64 character hex string, which will be converted directly to 32 bytes (256 bits)
    ///            of key data.
    ///            e.g. x'2DD29CA851E7B56E4697B0E1F08507293D761A05CE4D1B628663F411A8086D99'
    /// @param db name of the database, defaults to 'main'
    public func key(_ key: String, db: String = "main") throws {
        try _key_v2(db: db, keyPointer: key, keySize: key.utf8.count)
    }

    public func key(_ key: Blob, db: String = "main") throws {
        try _key_v2(db: db, keyPointer: key.bytes, keySize: key.bytes.count)
    }

<<<<<<< HEAD
    /// Same as `key(_ key: String, db: String = "main")`, running "PRAGMA cipher_migrate;"
    /// immediately after calling `sqlite3_key_v2`, which performs the migration of
    /// SQLCipher database created by older major version of SQLCipher, to be able to
    /// open this database with new major version of SQLCipher
    /// (e.g. to open database created by SQLCipher version 3.x.x with SQLCipher version 4.x.x).
    /// As "PRAGMA cipher_migrate;" is time-consuming, it is recommended to use this function
    /// only after failure of `key(_ key: String, db: String = "main")`, if older versions of
    /// your app may ise older version of SQLCipher
    /// See https://www.zetetic.net/sqlcipher/sqlcipher-api/#cipher_migrate
    /// and https://discuss.zetetic.net/t/upgrading-to-sqlcipher-4/3283
    /// for more details regarding SQLCipher upgrade
    public func keyAndMigrate(_ key: String, db: String = "main") throws {
        try _key_v2(db: db, keyPointer: key, keySize: key.utf8.count, migrate: true)
    }

    /// Same as `[`keyAndMigrate(_ key: String, db: String = "main")` accepting byte array as key
    public func keyAndMigrate(_ key: Blob, db: String = "main") throws {
        try _key_v2(db: db, keyPointer: key.bytes, keySize: key.bytes.count, migrate: true)
    }

=======
>>>>>>> dcbbd351
    /// Change the key on an open database.  If the current database is not encrypted, this routine
    /// will encrypt it.
    /// To change the key on an existing encrypted database, it must first be unlocked with the
    /// current encryption key. Once the database is readable and writeable, rekey can be used
    /// to re-encrypt every page in the database with a new key.
    public func rekey(_ key: String, db: String = "main") throws {
        try _rekey_v2(db: db, keyPointer: key, keySize: key.utf8.count)
    }

    public func rekey(_ key: Blob, db: String = "main") throws {
        try _rekey_v2(db: db, keyPointer: key.bytes, keySize: key.bytes.count)
    }

    // MARK: - private
    private func _key_v2(db: String,
                         keyPointer: UnsafePointer<UInt8>,
                         keySize: Int,
                         migrate: Bool = false) throws {
        try check(sqlite3_key_v2(handle, db, keyPointer, Int32(keySize)))
        if migrate {
            // Run "PRAGMA cipher_migrate;" immediately after `sqlite3_key_v2`
            // per recommendation of SQLCipher authors
            let migrateResult = try scalar("PRAGMA cipher_migrate;")
            if (migrateResult as? String) != "0" {
                // "0" is the result of successfull migration
                throw Result.error(message: "Error in cipher migration, result \(migrateResult.debugDescription)", code: 1, statement: nil)
            }
        }
        try cipher_key_check()
    }

    private func _rekey_v2(db: String, keyPointer: UnsafePointer<UInt8>, keySize: Int) throws {
        try check(sqlite3_rekey_v2(handle, db, keyPointer, Int32(keySize)))
    }

    // When opening an existing database, sqlite3_key_v2 will not immediately throw an error if
    // the key provided is incorrect. To test that the database can be successfully opened with the
    // provided key, it is necessary to perform some operation on the database (i.e. read from it).
    private func cipher_key_check() throws {
        _ = try scalar("SELECT count(*) FROM sqlite_master;")
    }
}
#endif<|MERGE_RESOLUTION|>--- conflicted
+++ resolved
@@ -31,7 +31,6 @@
         try _key_v2(db: db, keyPointer: key.bytes, keySize: key.bytes.count)
     }
 
-<<<<<<< HEAD
     /// Same as `key(_ key: String, db: String = "main")`, running "PRAGMA cipher_migrate;"
     /// immediately after calling `sqlite3_key_v2`, which performs the migration of
     /// SQLCipher database created by older major version of SQLCipher, to be able to
@@ -52,8 +51,6 @@
         try _key_v2(db: db, keyPointer: key.bytes, keySize: key.bytes.count, migrate: true)
     }
 
-=======
->>>>>>> dcbbd351
     /// Change the key on an open database.  If the current database is not encrypted, this routine
     /// will encrypt it.
     /// To change the key on an existing encrypted database, it must first be unlocked with the
