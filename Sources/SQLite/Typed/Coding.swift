//
// SQLite.swift
// https://github.com/stephencelis/SQLite.swift
// Copyright © 2014-2015 Stephen Celis.
//
// Permission is hereby granted, free of charge, to any person obtaining a copy
// of this software and associated documentation files (the "Software"), to deal
// in the Software without restriction, including without limitation the rights
// to use, copy, modify, merge, publish, distribute, sublicense, and/or sell
// copies of the Software, and to permit persons to whom the Software is
// furnished to do so, subject to the following conditions:
//
// The above copyright notice and this permission notice shall be included in
// all copies or substantial portions of the Software.
//
// THE SOFTWARE IS PROVIDED "AS IS", WITHOUT WARRANTY OF ANY KIND, EXPRESS OR
// IMPLIED, INCLUDING BUT NOT LIMITED TO THE WARRANTIES OF MERCHANTABILITY,
// FITNESS FOR A PARTICULAR PURPOSE AND NONINFRINGEMENT. IN NO EVENT SHALL THE
// AUTHORS OR COPYRIGHT HOLDERS BE LIABLE FOR ANY CLAIM, DAMAGES OR OTHER
// LIABILITY, WHETHER IN AN ACTION OF CONTRACT, TORT OR OTHERWISE, ARISING FROM,
// OUT OF OR IN CONNECTION WITH THE SOFTWARE OR THE USE OR OTHER DEALINGS IN
// THE SOFTWARE.
//

import Foundation

extension QueryType {
    /// Creates an `INSERT` statement by encoding the given object
    /// This method converts any custom nested types to JSON data and does not handle any sort
    /// of object relationships. If you want to support relationships between objects you will
    /// have to provide your own Encodable implementations that encode the correct ids.
    ///
    /// - Parameters:
    ///
    ///   - encodable: An encodable object to insert
    ///
    ///   - userInfo: User info to be passed to encoder
    ///
    ///   - otherSetters: Any other setters to include in the insert
    ///
    /// - Returns: An `INSERT` statement for the encodable object
    public func insert(_ encodable: Encodable, userInfo: [CodingUserInfoKey:Any] = [:], otherSetters: [Setter] = []) throws -> Insert {
        let encoder = SQLiteEncoder(userInfo: userInfo)
        try encodable.encode(to: encoder)
        return self.insert(encoder.setters + otherSetters)
    }

<<<<<<< HEAD
    /// Creates a batch `INSERT` statement by encoding the array of given objects
=======

    /// Creates an `INSERT ON CONFLICT DO UPDATE` statement, aka upsert, by encoding the given object
>>>>>>> 3dce02ec
    /// This method converts any custom nested types to JSON data and does not handle any sort
    /// of object relationships. If you want to support relationships between objects you will
    /// have to provide your own Encodable implementations that encode the correct ids.
    ///
    /// - Parameters:
    ///
<<<<<<< HEAD
    ///   - encodables: Encodable objects to insert
    ///
    ///   - userInfo: User info to be passed to encoder
    ///
    ///   - otherSetters: Any other setters to include in the inserts, per row/object.
    ///
    /// - Returns: An `INSERT` statement for the encodable objects
    public func insertMany(_ encodables: [Encodable], userInfo: [CodingUserInfoKey:Any] = [:], otherSetters: [Setter] = []) throws -> Insert {
        let combinedSetters = try encodables.map { encodable -> [Setter] in
            let encoder = SQLiteEncoder(userInfo: userInfo)
            try encodable.encode(to: encoder)
            return encoder.setters + otherSetters
        }
        return self.insertMany(combinedSetters)
=======
    ///   - encodable: An encodable object to insert
    ///
    ///   - userInfo: User info to be passed to encoder
    ///
    ///   - otherSetters: Any other setters to include in the insert
    ///
    ///   - onConflictOf: The column that if conflicts should trigger an update instead of insert.
    ///
    /// - Returns: An `INSERT` statement fort the encodable object
    public func upsert(_ encodable: Encodable, userInfo: [CodingUserInfoKey:Any] = [:], otherSetters: [Setter] = [], onConflictOf conflicting: Expressible) throws -> Insert {
        let encoder = SQLiteEncoder(userInfo: userInfo)
        try encodable.encode(to: encoder)
        return self.upsert(encoder.setters + otherSetters, onConflictOf: conflicting)
>>>>>>> 3dce02ec
    }

    /// Creates an `UPDATE` statement by encoding the given object
    /// This method converts any custom nested types to JSON data and does not handle any sort
    /// of object relationships. If you want to support relationships between objects you will
    /// have to provide your own Encodable implementations that encode the correct ids.
    ///
    /// - Parameters:
    ///
    ///   - encodable: An encodable object to insert
    ///
    ///   - userInfo: User info to be passed to encoder
    ///
    ///   - otherSetters: Any other setters to include in the insert
    ///
    /// - Returns: An `UPDATE` statement fort the encodable object
    public func update(_ encodable: Encodable, userInfo: [CodingUserInfoKey:Any] = [:], otherSetters: [Setter] = []) throws -> Update {
        let encoder = SQLiteEncoder(userInfo: userInfo)
        try encodable.encode(to: encoder)
        return self.update(encoder.setters + otherSetters)
    }
}

extension Row {
    /// Decode an object from this row
    /// This method expects any custom nested types to be in the form of JSON data and does not handle
    /// any sort of object relationships. If you want to support relationships between objects you will
    /// have to provide your own Decodable implementations that decodes the correct columns.
    ///
    /// - Parameter: userInfo
    ///
    /// - Returns: a decoded object from this row
    public func decode<V: Decodable>(userInfo: [CodingUserInfoKey: Any] = [:]) throws -> V {
        return try V(from: self.decoder(userInfo: userInfo))
    }

    public func decoder(userInfo: [CodingUserInfoKey: Any] = [:]) -> Decoder {
        return SQLiteDecoder(row: self, userInfo: userInfo)
    }
}

/// Generates a list of settings for an Encodable object
fileprivate class SQLiteEncoder: Encoder {
    class SQLiteKeyedEncodingContainer<MyKey: CodingKey>: KeyedEncodingContainerProtocol {
        typealias Key = MyKey

        let encoder: SQLiteEncoder
        let codingPath: [CodingKey] = []

        init(encoder: SQLiteEncoder) {
            self.encoder = encoder
        }

        func superEncoder() -> Swift.Encoder {
            fatalError("SQLiteEncoding does not support super encoders")
        }

        func superEncoder(forKey key: Key) -> Swift.Encoder {
            fatalError("SQLiteEncoding does not support super encoders")
        }

        func encodeNil(forKey key: SQLiteEncoder.SQLiteKeyedEncodingContainer<Key>.Key) throws {
            self.encoder.setters.append(Expression<String?>(key.stringValue) <- nil)
        }

        func encode(_ value: Int, forKey key: SQLiteEncoder.SQLiteKeyedEncodingContainer<Key>.Key) throws {
            self.encoder.setters.append(Expression(key.stringValue) <- value)
        }

        func encode(_ value: Bool, forKey key: Key) throws {
            self.encoder.setters.append(Expression(key.stringValue) <- value)
        }

        func encode(_ value: Float, forKey key: Key) throws {
            self.encoder.setters.append(Expression(key.stringValue) <- Double(value))
        }

        func encode(_ value: Double, forKey key: Key) throws {
            self.encoder.setters.append(Expression(key.stringValue) <- value)
        }

        func encode(_ value: String, forKey key: Key) throws {
            self.encoder.setters.append(Expression(key.stringValue) <- value)
        }

        func encode<T>(_ value: T, forKey key: Key) throws where T : Swift.Encodable {
            if let data = value as? Data {
                self.encoder.setters.append(Expression(key.stringValue) <- data)
            }
            else if let date = value as? Date {
                self.encoder.setters.append(Expression(key.stringValue) <- date.datatypeValue)
            }
            else {
                let encoded = try JSONEncoder().encode(value)
                let string = String(data: encoded, encoding: .utf8)
                self.encoder.setters.append(Expression(key.stringValue) <- string)
            }
        }

        func encode(_ value: Int8, forKey key: Key) throws {
            throw EncodingError.invalidValue(value, EncodingError.Context(codingPath: self.codingPath, debugDescription: "encoding an Int8 is not supported"))
        }

        func encode(_ value: Int16, forKey key: Key) throws {
            throw EncodingError.invalidValue(value, EncodingError.Context(codingPath: self.codingPath, debugDescription: "encoding an Int16 is not supported"))
        }

        func encode(_ value: Int32, forKey key: Key) throws {
            throw EncodingError.invalidValue(value, EncodingError.Context(codingPath: self.codingPath, debugDescription: "encoding an Int32 is not supported"))
        }

        func encode(_ value: Int64, forKey key: Key) throws {
            self.encoder.setters.append(Expression(key.stringValue) <- value)
        }

        func encode(_ value: UInt, forKey key: Key) throws {
            throw EncodingError.invalidValue(value, EncodingError.Context(codingPath: self.codingPath, debugDescription: "encoding an UInt is not supported"))
        }

        func encode(_ value: UInt8, forKey key: Key) throws {
            throw EncodingError.invalidValue(value, EncodingError.Context(codingPath: self.codingPath, debugDescription: "encoding an UInt8 is not supported"))
        }

        func encode(_ value: UInt16, forKey key: Key) throws {
            throw EncodingError.invalidValue(value, EncodingError.Context(codingPath: self.codingPath, debugDescription: "encoding an UInt16 is not supported"))
        }

        func encode(_ value: UInt32, forKey key: Key) throws {
            throw EncodingError.invalidValue(value, EncodingError.Context(codingPath: self.codingPath, debugDescription: "encoding an UInt32 is not supported"))
        }

        func encode(_ value: UInt64, forKey key: Key) throws {
            throw EncodingError.invalidValue(value, EncodingError.Context(codingPath: self.codingPath, debugDescription: "encoding an UInt64 is not supported"))
        }

        func nestedContainer<NestedKey>(keyedBy keyType: NestedKey.Type, forKey key: Key) -> KeyedEncodingContainer<NestedKey> where NestedKey : CodingKey {
            fatalError("encoding a nested container is not supported")
        }

        func nestedUnkeyedContainer(forKey key: Key) -> UnkeyedEncodingContainer {
            fatalError("encoding nested values is not supported")
        }
    }

    fileprivate var setters: [Setter] = []
    let codingPath: [CodingKey] = []
    let userInfo: [CodingUserInfoKey: Any]

    init(userInfo: [CodingUserInfoKey: Any]) {
        self.userInfo = userInfo
    }

    func singleValueContainer() -> SingleValueEncodingContainer {
        fatalError("not supported")
    }

    func unkeyedContainer() -> UnkeyedEncodingContainer {
        fatalError("not supported")
    }

    func container<Key>(keyedBy type: Key.Type) -> KeyedEncodingContainer<Key> where Key : CodingKey {
        return KeyedEncodingContainer(SQLiteKeyedEncodingContainer(encoder: self))
    }
}

fileprivate class SQLiteDecoder : Decoder {
    class SQLiteKeyedDecodingContainer<MyKey: CodingKey> : KeyedDecodingContainerProtocol {
        typealias Key = MyKey

        let codingPath: [CodingKey] = []
        let row: Row

        init(row: Row) {
            self.row = row
        }

        var allKeys: [Key] {
            return self.row.columnNames.keys.compactMap({Key(stringValue: $0)})
        }

        func contains(_ key: Key) -> Bool {
            return self.row.hasValue(for: key.stringValue)
        }

        func decodeNil(forKey key: Key) throws -> Bool {
            return !self.contains(key)
        }

        func decode(_ type: Bool.Type, forKey key: Key) throws -> Bool {
            return try self.row.get(Expression(key.stringValue))
        }

        func decode(_ type: Int.Type, forKey key: Key) throws -> Int {
            return try self.row.get(Expression(key.stringValue))
        }

        func decode(_ type: Int8.Type, forKey key: Key) throws -> Int8 {
            throw DecodingError.typeMismatch(type, DecodingError.Context(codingPath: self.codingPath, debugDescription: "decoding an Int8 is not supported"))
        }

        func decode(_ type: Int16.Type, forKey key: Key) throws -> Int16 {
            throw DecodingError.typeMismatch(type, DecodingError.Context(codingPath: self.codingPath, debugDescription: "decoding an Int16 is not supported"))
        }

        func decode(_ type: Int32.Type, forKey key: Key) throws -> Int32 {
            throw DecodingError.typeMismatch(type, DecodingError.Context(codingPath: self.codingPath, debugDescription: "decoding an Int32 is not supported"))
        }

        func decode(_ type: Int64.Type, forKey key: Key) throws -> Int64 {
            return try self.row.get(Expression(key.stringValue))
        }

        func decode(_ type: UInt.Type, forKey key: Key) throws -> UInt {
            throw DecodingError.typeMismatch(type, DecodingError.Context(codingPath: self.codingPath, debugDescription: "decoding an UInt is not supported"))

        }

        func decode(_ type: UInt8.Type, forKey key: Key) throws -> UInt8 {
            throw DecodingError.typeMismatch(type, DecodingError.Context(codingPath: self.codingPath, debugDescription: "decoding an UInt8 is not supported"))
        }

        func decode(_ type: UInt16.Type, forKey key: Key) throws -> UInt16 {
            throw DecodingError.typeMismatch(type, DecodingError.Context(codingPath: self.codingPath, debugDescription: "decoding an UInt16 is not supported"))
        }

        func decode(_ type: UInt32.Type, forKey key: Key) throws -> UInt32 {
            throw DecodingError.typeMismatch(type, DecodingError.Context(codingPath: self.codingPath, debugDescription: "decoding an UInt32 is not supported"))
        }

        func decode(_ type: UInt64.Type, forKey key: Key) throws -> UInt64 {
            throw DecodingError.typeMismatch(type, DecodingError.Context(codingPath: self.codingPath, debugDescription: "decoding an UInt64 is not supported"))
        }

        func decode(_ type: Float.Type, forKey key: Key) throws -> Float {
            return Float(try self.row.get(Expression<Double>(key.stringValue)))
        }

        func decode(_ type: Double.Type, forKey key: Key) throws -> Double {
            return try self.row.get(Expression(key.stringValue))
        }

        func decode(_ type: String.Type, forKey key: Key) throws -> String {
            return try self.row.get(Expression(key.stringValue))
        }

        func decode<T>(_ type: T.Type, forKey key: Key) throws -> T where T: Swift.Decodable {
            if type == Data.self {
                let data = try self.row.get(Expression<Data>(key.stringValue))
                return data as! T
            }
            else if type == Date.self {
                let date = try self.row.get(Expression<Date>(key.stringValue))
                return date as! T
            }
            guard let JSONString = try self.row.get(Expression<String?>(key.stringValue)) else {
                throw DecodingError.typeMismatch(type, DecodingError.Context(codingPath: self.codingPath, debugDescription: "an unsupported type was found"))
            }
            guard let data = JSONString.data(using: .utf8) else {
                throw DecodingError.dataCorrupted(DecodingError.Context(codingPath: self.codingPath, debugDescription: "invalid utf8 data found"))
            }
            return try JSONDecoder().decode(type, from: data)
        }

        func nestedContainer<NestedKey>(keyedBy type: NestedKey.Type, forKey key: Key) throws -> KeyedDecodingContainer<NestedKey> where NestedKey : CodingKey {
            throw DecodingError.dataCorrupted(DecodingError.Context(codingPath: self.codingPath, debugDescription: "decoding nested containers is not supported"))
        }

        func nestedUnkeyedContainer(forKey key: Key) throws -> UnkeyedDecodingContainer {
            throw DecodingError.dataCorrupted(DecodingError.Context(codingPath: self.codingPath, debugDescription: "decoding unkeyed containers is not supported"))
        }

        func superDecoder() throws -> Swift.Decoder {
            throw DecodingError.dataCorrupted(DecodingError.Context(codingPath: self.codingPath, debugDescription: "decoding super encoders containers is not supported"))
        }

        func superDecoder(forKey key: Key) throws -> Swift.Decoder {
            throw DecodingError.dataCorrupted(DecodingError.Context(codingPath: self.codingPath, debugDescription: "decoding super decoders is not supported"))
        }
    }

    let row: Row
    let codingPath: [CodingKey] = []
    let userInfo: [CodingUserInfoKey: Any]

    init(row: Row, userInfo: [CodingUserInfoKey: Any]) {
        self.row = row
        self.userInfo = userInfo
    }

    func container<Key>(keyedBy type: Key.Type) throws -> KeyedDecodingContainer<Key> where Key : CodingKey {
        return KeyedDecodingContainer(SQLiteKeyedDecodingContainer(row: self.row))
    }

    func unkeyedContainer() throws -> UnkeyedDecodingContainer {
        throw DecodingError.dataCorrupted(DecodingError.Context(codingPath: self.codingPath, debugDescription: "decoding an unkeyed container is not supported"))
    }

    func singleValueContainer() throws -> SingleValueDecodingContainer {
        throw DecodingError.dataCorrupted(DecodingError.Context(codingPath: self.codingPath, debugDescription: "decoding a single value container is not supported"))
    }
}
<|MERGE_RESOLUTION|>--- conflicted
+++ resolved
@@ -45,19 +45,13 @@
         return self.insert(encoder.setters + otherSetters)
     }
 
-<<<<<<< HEAD
     /// Creates a batch `INSERT` statement by encoding the array of given objects
-=======
-
-    /// Creates an `INSERT ON CONFLICT DO UPDATE` statement, aka upsert, by encoding the given object
->>>>>>> 3dce02ec
     /// This method converts any custom nested types to JSON data and does not handle any sort
     /// of object relationships. If you want to support relationships between objects you will
     /// have to provide your own Encodable implementations that encode the correct ids.
     ///
     /// - Parameters:
     ///
-<<<<<<< HEAD
     ///   - encodables: Encodable objects to insert
     ///
     ///   - userInfo: User info to be passed to encoder
@@ -72,7 +66,15 @@
             return encoder.setters + otherSetters
         }
         return self.insertMany(combinedSetters)
-=======
+    }
+
+    /// Creates an `INSERT ON CONFLICT DO UPDATE` statement, aka upsert, by encoding the given object
+    /// This method converts any custom nested types to JSON data and does not handle any sort
+    /// of object relationships. If you want to support relationships between objects you will
+    /// have to provide your own Encodable implementations that encode the correct ids.
+    ///
+    /// - Parameters:
+    ///
     ///   - encodable: An encodable object to insert
     ///
     ///   - userInfo: User info to be passed to encoder
@@ -86,7 +88,6 @@
         let encoder = SQLiteEncoder(userInfo: userInfo)
         try encodable.encode(to: encoder)
         return self.upsert(encoder.setters + otherSetters, onConflictOf: conflicting)
->>>>>>> 3dce02ec
     }
 
     /// Creates an `UPDATE` statement by encoding the given object
