--- conflicted
+++ resolved
@@ -258,33 +258,28 @@
 let db = try Connection("\(path)/db.sqlite3")
 ```
 
-<<<<<<< HEAD
-On macOS, you can use your app’s **Application Support** directory:
-=======
-If you have bundled it your application, you can use FileManager to copy it to the Documents directory:
-
-```swift
-func copyDatabaseIfNeeded(sourcePath : String) -> Bool {
-    var destinationPath = NSSearchPathForDirectoriesInDomains(
+If you have bundled it in your application, you can use FileManager to copy it to the Documents directory:
+
+```swift
+func copyDatabaseIfNeeded(sourcePath: String) -> Bool {
+    let path = NSSearchPathForDirectoriesInDomains(
         .documentDirectory, .userDomainMask, true
     ).first!
-    destinationPath = destinationPath + "/db.sqlite3"
-    let databaseExistsWhereNeeded = FileManager.default.fileExists(atPath: destinationPath)
-    if (!databaseExistsWhereNeeded) {
-        do {
-            try FileManager.default.copyItem(atPath: sourcePath, toPath: destinationPath)
-            print("db copied")
-        }
-        catch {
-            print("error during file copy: \(error)")
-        }
+    let destinationPath = destinationPath + "/db.sqlite3"
+    let exists = FileManager.default.fileExists(atPath: destinationPath)
+    guard !exists else { return false }
+    do {
+        try FileManager.default.copyItem(atPath: sourcePath, toPath: destinationPath)
+        return true
+    } catch {
+      print("error during file copy: \(error)")
+	    return false
     }
-    return true
-}
-```
-
-On OS X, you can use your app’s **Application Support** directory:
->>>>>>> c8132a9b
+}
+```
+
+On macOS, you can use your app’s **Application Support** directory:
+
 
 ```swift
 var path = NSSearchPathForDirectoriesInDomains(
@@ -298,7 +293,6 @@
 
 let db = try Connection("\(path)/db.sqlite3")
 ```
-
 
 #### Read-Only Databases
 
