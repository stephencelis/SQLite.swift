Pod::Spec.new do |s|
  s.name             = "SQLite.swift"
  s.version          = "0.15.0"
  s.summary          = "A type-safe, Swift-language layer over SQLite3."

  s.description      = <<-DESC
    SQLite.swift provides compile-time confidence in SQL statement syntax and
    intent.
                       DESC

  s.homepage         = "https://github.com/stephencelis/SQLite.swift"
  s.license          = 'MIT'
  s.author           = { "Stephen Celis" => "stephen@stephencelis.com" }
  s.source           = { :git => "https://github.com/stephencelis/SQLite.swift.git", :tag => s.version.to_s }
  s.social_media_url = 'https://twitter.com/stephencelis'

  s.module_name      = 'SQLite'
  s.default_subspec  = 'standard'
  s.swift_versions = ['5']

<<<<<<< HEAD
  ios_deployment_target = '17.0'
  tvos_deployment_target = '17.0'
  osx_deployment_target = '14.0'
  watchos_deployment_target = '10.0'
=======
  ios_deployment_target = '12.0'
  tvos_deployment_target = '12.0'
  osx_deployment_target = '10.13'
  watchos_deployment_target = '4.0'
>>>>>>> 0435dd1c

  s.ios.deployment_target = ios_deployment_target
  s.tvos.deployment_target = tvos_deployment_target
  s.osx.deployment_target = osx_deployment_target
  s.watchos.deployment_target = watchos_deployment_target

  s.subspec 'standard' do |ss|
    ss.source_files = 'Sources/SQLite/**/*.{c,h,m,swift}'
    ss.exclude_files = 'Sources/**/Cipher.swift'
    ss.library = 'sqlite3'
    
    ss.ios.deployment_target = ios_deployment_target
    ss.tvos.deployment_target = tvos_deployment_target
    ss.osx.deployment_target = osx_deployment_target
    ss.watchos.deployment_target = watchos_deployment_target

    ss.test_spec 'tests' do |test_spec|
      test_spec.resources = 'Tests/SQLiteTests/Resources/*'
      test_spec.source_files = 'Tests/SQLiteTests/*.swift'
      test_spec.ios.deployment_target = ios_deployment_target
      test_spec.tvos.deployment_target = tvos_deployment_target
      test_spec.osx.deployment_target = osx_deployment_target
    end
  end

  s.subspec 'standalone' do |ss|
    ss.source_files = 'Sources/SQLite/**/*.{c,h,m,swift}'
    ss.exclude_files = 'Sources/**/Cipher.swift'

    ss.xcconfig = {
      'OTHER_SWIFT_FLAGS' => '$(inherited) -DSQLITE_SWIFT_STANDALONE',
      'GCC_PREPROCESSOR_DEFINITIONS' => '$(inherited) SQLITE_SWIFT_STANDALONE=1'
    }
    ss.dependency 'sqlite3'
    
    ss.ios.deployment_target = ios_deployment_target
    ss.tvos.deployment_target = tvos_deployment_target
    ss.osx.deployment_target = osx_deployment_target
    ss.watchos.deployment_target = watchos_deployment_target

    ss.test_spec 'tests' do |test_spec|
      test_spec.resources = 'Tests/SQLiteTests/Resources/*'
      test_spec.source_files = 'Tests/SQLiteTests/*.swift'
      test_spec.ios.deployment_target = ios_deployment_target
      test_spec.tvos.deployment_target = tvos_deployment_target
      test_spec.osx.deployment_target = osx_deployment_target
    end
  end

  s.subspec 'SQLCipher' do |ss|
    ss.source_files = 'Sources/SQLite/**/*.{c,h,m,swift}'
    ss.xcconfig = {
      'OTHER_SWIFT_FLAGS' => '$(inherited) -DSQLITE_SWIFT_SQLCIPHER',
      'GCC_PREPROCESSOR_DEFINITIONS' => '$(inherited) SQLITE_HAS_CODEC=1 SQLITE_SWIFT_SQLCIPHER=1'
    }
    ss.dependency 'SQLCipher', '>= 4.0.0'
    
    ss.ios.deployment_target = ios_deployment_target
    ss.tvos.deployment_target = tvos_deployment_target
    ss.osx.deployment_target = osx_deployment_target
    ss.watchos.deployment_target = watchos_deployment_target

    ss.test_spec 'tests' do |test_spec|
      test_spec.resources = 'Tests/SQLiteTests/Resources/*'
      test_spec.source_files = 'Tests/SQLiteTests/*.swift'
      test_spec.ios.deployment_target = ios_deployment_target
      test_spec.tvos.deployment_target = tvos_deployment_target
      test_spec.osx.deployment_target = osx_deployment_target
    end
  end
end<|MERGE_RESOLUTION|>--- conflicted
+++ resolved
@@ -18,17 +18,10 @@
   s.default_subspec  = 'standard'
   s.swift_versions = ['5']
 
-<<<<<<< HEAD
-  ios_deployment_target = '17.0'
-  tvos_deployment_target = '17.0'
-  osx_deployment_target = '14.0'
-  watchos_deployment_target = '10.0'
-=======
   ios_deployment_target = '12.0'
   tvos_deployment_target = '12.0'
   osx_deployment_target = '10.13'
   watchos_deployment_target = '4.0'
->>>>>>> 0435dd1c
 
   s.ios.deployment_target = ios_deployment_target
   s.tvos.deployment_target = tvos_deployment_target
