BUILD_TOOL = xcodebuild
BUILD_SCHEME = SQLite Mac
IOS_SIMULATOR = iPhone XS
<<<<<<< HEAD
IOS_VERSION = 13.6
=======
IOS_VERSION = 12.4
>>>>>>> 3dce02ec
ifeq ($(BUILD_SCHEME),SQLite iOS)
	BUILD_ARGUMENTS = -scheme "$(BUILD_SCHEME)" -destination "platform=iOS Simulator,name=$(IOS_SIMULATOR),OS=$(IOS_VERSION)"
else
	BUILD_ARGUMENTS = -scheme "$(BUILD_SCHEME)"
endif

XCPRETTY := $(shell command -v xcpretty)
SWIFTCOV := $(shell command -v swiftcov)
GCOVR := $(shell command -v gcovr)
TEST_ACTIONS := clean build build-for-testing test-without-building

default: test

build:
	$(BUILD_TOOL) $(BUILD_ARGUMENTS)

test:
ifdef XCPRETTY
	@set -o pipefail && $(BUILD_TOOL) $(BUILD_ARGUMENTS) $(TEST_ACTIONS) | $(XCPRETTY) -c
else
	$(BUILD_TOOL) $(BUILD_ARGUMENTS) $(TEST_ACTIONS)
endif

coverage:
ifdef SWIFTCOV
	$(SWIFTCOV) generate --output coverage \
		$(BUILD_TOOL) $(BUILD_ARGUMENTS) -configuration Release test \
		-- ./SQLite/*.swift
ifdef GCOVR
	$(GCOVR) \
		--root . \
		--use-gcov-files \
		--html \
		--html-details \
		--output coverage/index.html \
		--keep
else
	@echo gcovr must be installed for HTML output: https://github.com/gcovr/gcovr
endif
else
	@echo swiftcov must be installed for coverage: https://github.com/realm/SwiftCov
	@exit 1
endif

clean:
	$(BUILD_TOOL) $(BUILD_ARGUMENTS) clean
	rm -r coverage

repl:
	@$(BUILD_TOOL) $(BUILD_ARGUMENTS) -derivedDataPath $(TMPDIR)/SQLite.swift > /dev/null && \
		swift -F '$(TMPDIR)/SQLite.swift/Build/Products/Debug'

sloc:
	@zsh -c "grep -vE '^ *//|^$$' SQLite/*/*.{swift,h,m} | wc -l"

.PHONY: test coverage clean repl sloc<|MERGE_RESOLUTION|>--- conflicted
+++ resolved
@@ -1,11 +1,7 @@
 BUILD_TOOL = xcodebuild
 BUILD_SCHEME = SQLite Mac
-IOS_SIMULATOR = iPhone XS
-<<<<<<< HEAD
-IOS_VERSION = 13.6
-=======
-IOS_VERSION = 12.4
->>>>>>> 3dce02ec
+IOS_SIMULATOR = iPhone 12
+IOS_VERSION = 14.4
 ifeq ($(BUILD_SCHEME),SQLite iOS)
 	BUILD_ARGUMENTS = -scheme "$(BUILD_SCHEME)" -destination "platform=iOS Simulator,name=$(IOS_SIMULATOR),OS=$(IOS_VERSION)"
 else
