// !$*UTF8*$!
{
	archiveVersion = 1;
	classes = {
	};
	objectVersion = 46;
	objects = {

/* Begin PBXBuildFile section */
		03A65E641C6BB0F60062603F /* SQLite.framework in Frameworks */ = {isa = PBXBuildFile; fileRef = 03A65E5A1C6BB0F50062603F /* SQLite.framework */; };
		03A65E711C6BB2CD0062603F /* usr/include/sqlite3.h in Headers */ = {isa = PBXBuildFile; fileRef = EE91808B1C46E34A0038162A /* usr/include/sqlite3.h */; settings = {ATTRIBUTES = (Public, ); }; };
		03A65E721C6BB2D30062603F /* SQLite.h in Headers */ = {isa = PBXBuildFile; fileRef = EE247AD61C3F04ED00AE3E12 /* SQLite.h */; settings = {ATTRIBUTES = (Public, ); }; };
		03A65E731C6BB2D80062603F /* Foundation.swift in Sources */ = {isa = PBXBuildFile; fileRef = EE247AF71C3F06E900AE3E12 /* Foundation.swift */; };
		03A65E741C6BB2DA0062603F /* Helpers.swift in Sources */ = {isa = PBXBuildFile; fileRef = EE247AF81C3F06E900AE3E12 /* Helpers.swift */; };
		03A65E751C6BB2DF0062603F /* SQLite-Bridging.h in Headers */ = {isa = PBXBuildFile; fileRef = EE91808D1C46E5230038162A /* SQLite-Bridging.h */; settings = {ATTRIBUTES = (Public, ); }; };
		03A65E761C6BB2E60062603F /* Blob.swift in Sources */ = {isa = PBXBuildFile; fileRef = EE247AEE1C3F06E900AE3E12 /* Blob.swift */; };
		03A65E771C6BB2E60062603F /* Connection.swift in Sources */ = {isa = PBXBuildFile; fileRef = EE247AEF1C3F06E900AE3E12 /* Connection.swift */; };
		03A65E781C6BB2EA0062603F /* fts3_tokenizer.h in Headers */ = {isa = PBXBuildFile; fileRef = EE247AF01C3F06E900AE3E12 /* fts3_tokenizer.h */; };
		03A65E791C6BB2EF0062603F /* SQLite-Bridging.m in Sources */ = {isa = PBXBuildFile; fileRef = EE247AF11C3F06E900AE3E12 /* SQLite-Bridging.m */; };
		03A65E7A1C6BB2F70062603F /* Statement.swift in Sources */ = {isa = PBXBuildFile; fileRef = EE247AF21C3F06E900AE3E12 /* Statement.swift */; };
		03A65E7B1C6BB2F70062603F /* Value.swift in Sources */ = {isa = PBXBuildFile; fileRef = EE247AF31C3F06E900AE3E12 /* Value.swift */; };
		03A65E7C1C6BB2F70062603F /* FTS4.swift in Sources */ = {isa = PBXBuildFile; fileRef = EE247AF51C3F06E900AE3E12 /* FTS4.swift */; };
		03A65E7D1C6BB2F70062603F /* R*Tree.swift in Sources */ = {isa = PBXBuildFile; fileRef = EE247AF61C3F06E900AE3E12 /* R*Tree.swift */; };
		03A65E7E1C6BB2FB0062603F /* AggregateFunctions.swift in Sources */ = {isa = PBXBuildFile; fileRef = EE247AFA1C3F06E900AE3E12 /* AggregateFunctions.swift */; };
		03A65E7F1C6BB2FB0062603F /* Collation.swift in Sources */ = {isa = PBXBuildFile; fileRef = EE247AFB1C3F06E900AE3E12 /* Collation.swift */; };
		03A65E801C6BB2FB0062603F /* CoreFunctions.swift in Sources */ = {isa = PBXBuildFile; fileRef = EE247AFC1C3F06E900AE3E12 /* CoreFunctions.swift */; };
		03A65E811C6BB2FB0062603F /* CustomFunctions.swift in Sources */ = {isa = PBXBuildFile; fileRef = EE247AFD1C3F06E900AE3E12 /* CustomFunctions.swift */; };
		03A65E821C6BB2FB0062603F /* Expression.swift in Sources */ = {isa = PBXBuildFile; fileRef = EE247AFE1C3F06E900AE3E12 /* Expression.swift */; };
		03A65E831C6BB2FB0062603F /* Operators.swift in Sources */ = {isa = PBXBuildFile; fileRef = EE247AFF1C3F06E900AE3E12 /* Operators.swift */; };
		03A65E841C6BB2FB0062603F /* Query.swift in Sources */ = {isa = PBXBuildFile; fileRef = EE247B001C3F06E900AE3E12 /* Query.swift */; };
		03A65E851C6BB2FB0062603F /* Schema.swift in Sources */ = {isa = PBXBuildFile; fileRef = EE247B011C3F06E900AE3E12 /* Schema.swift */; };
		03A65E861C6BB2FB0062603F /* Setter.swift in Sources */ = {isa = PBXBuildFile; fileRef = EE247B021C3F06E900AE3E12 /* Setter.swift */; };
		03A65E871C6BB3030062603F /* AggregateFunctionsTests.swift in Sources */ = {isa = PBXBuildFile; fileRef = EE247B1A1C3F137700AE3E12 /* AggregateFunctionsTests.swift */; };
		03A65E881C6BB3030062603F /* BlobTests.swift in Sources */ = {isa = PBXBuildFile; fileRef = EE247B1B1C3F137700AE3E12 /* BlobTests.swift */; };
		03A65E891C6BB3030062603F /* ConnectionTests.swift in Sources */ = {isa = PBXBuildFile; fileRef = EE247B1D1C3F137700AE3E12 /* ConnectionTests.swift */; };
		03A65E8A1C6BB3030062603F /* CoreFunctionsTests.swift in Sources */ = {isa = PBXBuildFile; fileRef = EE247B1E1C3F137700AE3E12 /* CoreFunctionsTests.swift */; };
		03A65E8B1C6BB3030062603F /* CustomFunctionsTests.swift in Sources */ = {isa = PBXBuildFile; fileRef = EE247B1F1C3F137700AE3E12 /* CustomFunctionsTests.swift */; };
		03A65E8C1C6BB3030062603F /* ExpressionTests.swift in Sources */ = {isa = PBXBuildFile; fileRef = EE247B201C3F137700AE3E12 /* ExpressionTests.swift */; };
		03A65E8D1C6BB3030062603F /* FTS4Tests.swift in Sources */ = {isa = PBXBuildFile; fileRef = EE247B211C3F137700AE3E12 /* FTS4Tests.swift */; };
		03A65E8E1C6BB3030062603F /* OperatorsTests.swift in Sources */ = {isa = PBXBuildFile; fileRef = EE247B2A1C3F141E00AE3E12 /* OperatorsTests.swift */; };
		03A65E8F1C6BB3030062603F /* QueryTests.swift in Sources */ = {isa = PBXBuildFile; fileRef = EE247B2B1C3F141E00AE3E12 /* QueryTests.swift */; };
		03A65E901C6BB3030062603F /* R*TreeTests.swift in Sources */ = {isa = PBXBuildFile; fileRef = EE247B2C1C3F141E00AE3E12 /* R*TreeTests.swift */; };
		03A65E911C6BB3030062603F /* SchemaTests.swift in Sources */ = {isa = PBXBuildFile; fileRef = EE247B2D1C3F141E00AE3E12 /* SchemaTests.swift */; };
		03A65E921C6BB3030062603F /* SetterTests.swift in Sources */ = {isa = PBXBuildFile; fileRef = EE247B181C3F134A00AE3E12 /* SetterTests.swift */; };
		03A65E931C6BB3030062603F /* StatementTests.swift in Sources */ = {isa = PBXBuildFile; fileRef = EE247B321C3F142E00AE3E12 /* StatementTests.swift */; };
		03A65E941C6BB3030062603F /* ValueTests.swift in Sources */ = {isa = PBXBuildFile; fileRef = EE247B331C3F142E00AE3E12 /* ValueTests.swift */; };
		03A65E951C6BB3030062603F /* TestHelpers.swift in Sources */ = {isa = PBXBuildFile; fileRef = EE247B161C3F127200AE3E12 /* TestHelpers.swift */; };
		03A65E971C6BB3210062603F /* libsqlite3.tbd in Frameworks */ = {isa = PBXBuildFile; fileRef = 03A65E961C6BB3210062603F /* libsqlite3.tbd */; };
		19A1717B10CC941ACB5533D6 /* FTS5.swift in Sources */ = {isa = PBXBuildFile; fileRef = 19A1730E4390C775C25677D1 /* FTS5.swift */; };
		19A171E6FA242F72A308C594 /* FTS5Tests.swift in Sources */ = {isa = PBXBuildFile; fileRef = 19A1721B8984686B9963B45D /* FTS5Tests.swift */; };
		19A17254FBA7894891F7297B /* FTS5Tests.swift in Sources */ = {isa = PBXBuildFile; fileRef = 19A1721B8984686B9963B45D /* FTS5Tests.swift */; };
		19A174D78559CD30679BCCCB /* FTS5Tests.swift in Sources */ = {isa = PBXBuildFile; fileRef = 19A1721B8984686B9963B45D /* FTS5Tests.swift */; };
		19A1750CEE9B05267995CF3D /* FTS5.swift in Sources */ = {isa = PBXBuildFile; fileRef = 19A1730E4390C775C25677D1 /* FTS5.swift */; };
		19A17EC0D68BA8C03288ADF7 /* FTS5.swift in Sources */ = {isa = PBXBuildFile; fileRef = 19A1730E4390C775C25677D1 /* FTS5.swift */; };
		EE247AD71C3F04ED00AE3E12 /* SQLite.h in Headers */ = {isa = PBXBuildFile; fileRef = EE247AD61C3F04ED00AE3E12 /* SQLite.h */; settings = {ATTRIBUTES = (Public, ); }; };
		EE247ADE1C3F04ED00AE3E12 /* SQLite.framework in Frameworks */ = {isa = PBXBuildFile; fileRef = EE247AD31C3F04ED00AE3E12 /* SQLite.framework */; };
		EE247B031C3F06E900AE3E12 /* Blob.swift in Sources */ = {isa = PBXBuildFile; fileRef = EE247AEE1C3F06E900AE3E12 /* Blob.swift */; };
		EE247B041C3F06E900AE3E12 /* Connection.swift in Sources */ = {isa = PBXBuildFile; fileRef = EE247AEF1C3F06E900AE3E12 /* Connection.swift */; };
		EE247B051C3F06E900AE3E12 /* fts3_tokenizer.h in Headers */ = {isa = PBXBuildFile; fileRef = EE247AF01C3F06E900AE3E12 /* fts3_tokenizer.h */; };
		EE247B061C3F06E900AE3E12 /* SQLite-Bridging.m in Sources */ = {isa = PBXBuildFile; fileRef = EE247AF11C3F06E900AE3E12 /* SQLite-Bridging.m */; };
		EE247B071C3F06E900AE3E12 /* Statement.swift in Sources */ = {isa = PBXBuildFile; fileRef = EE247AF21C3F06E900AE3E12 /* Statement.swift */; };
		EE247B081C3F06E900AE3E12 /* Value.swift in Sources */ = {isa = PBXBuildFile; fileRef = EE247AF31C3F06E900AE3E12 /* Value.swift */; };
		EE247B091C3F06E900AE3E12 /* FTS4.swift in Sources */ = {isa = PBXBuildFile; fileRef = EE247AF51C3F06E900AE3E12 /* FTS4.swift */; };
		EE247B0A1C3F06E900AE3E12 /* R*Tree.swift in Sources */ = {isa = PBXBuildFile; fileRef = EE247AF61C3F06E900AE3E12 /* R*Tree.swift */; };
		EE247B0B1C3F06E900AE3E12 /* Foundation.swift in Sources */ = {isa = PBXBuildFile; fileRef = EE247AF71C3F06E900AE3E12 /* Foundation.swift */; };
		EE247B0C1C3F06E900AE3E12 /* Helpers.swift in Sources */ = {isa = PBXBuildFile; fileRef = EE247AF81C3F06E900AE3E12 /* Helpers.swift */; };
		EE247B0D1C3F06E900AE3E12 /* AggregateFunctions.swift in Sources */ = {isa = PBXBuildFile; fileRef = EE247AFA1C3F06E900AE3E12 /* AggregateFunctions.swift */; };
		EE247B0E1C3F06E900AE3E12 /* Collation.swift in Sources */ = {isa = PBXBuildFile; fileRef = EE247AFB1C3F06E900AE3E12 /* Collation.swift */; };
		EE247B0F1C3F06E900AE3E12 /* CoreFunctions.swift in Sources */ = {isa = PBXBuildFile; fileRef = EE247AFC1C3F06E900AE3E12 /* CoreFunctions.swift */; };
		EE247B101C3F06E900AE3E12 /* CustomFunctions.swift in Sources */ = {isa = PBXBuildFile; fileRef = EE247AFD1C3F06E900AE3E12 /* CustomFunctions.swift */; };
		EE247B111C3F06E900AE3E12 /* Expression.swift in Sources */ = {isa = PBXBuildFile; fileRef = EE247AFE1C3F06E900AE3E12 /* Expression.swift */; };
		EE247B121C3F06E900AE3E12 /* Operators.swift in Sources */ = {isa = PBXBuildFile; fileRef = EE247AFF1C3F06E900AE3E12 /* Operators.swift */; };
		EE247B131C3F06E900AE3E12 /* Query.swift in Sources */ = {isa = PBXBuildFile; fileRef = EE247B001C3F06E900AE3E12 /* Query.swift */; };
		EE247B141C3F06E900AE3E12 /* Schema.swift in Sources */ = {isa = PBXBuildFile; fileRef = EE247B011C3F06E900AE3E12 /* Schema.swift */; };
		EE247B151C3F06E900AE3E12 /* Setter.swift in Sources */ = {isa = PBXBuildFile; fileRef = EE247B021C3F06E900AE3E12 /* Setter.swift */; };
		EE247B171C3F127200AE3E12 /* TestHelpers.swift in Sources */ = {isa = PBXBuildFile; fileRef = EE247B161C3F127200AE3E12 /* TestHelpers.swift */; };
		EE247B191C3F134A00AE3E12 /* SetterTests.swift in Sources */ = {isa = PBXBuildFile; fileRef = EE247B181C3F134A00AE3E12 /* SetterTests.swift */; };
		EE247B221C3F137700AE3E12 /* AggregateFunctionsTests.swift in Sources */ = {isa = PBXBuildFile; fileRef = EE247B1A1C3F137700AE3E12 /* AggregateFunctionsTests.swift */; };
		EE247B231C3F137700AE3E12 /* BlobTests.swift in Sources */ = {isa = PBXBuildFile; fileRef = EE247B1B1C3F137700AE3E12 /* BlobTests.swift */; };
		EE247B251C3F137700AE3E12 /* ConnectionTests.swift in Sources */ = {isa = PBXBuildFile; fileRef = EE247B1D1C3F137700AE3E12 /* ConnectionTests.swift */; };
		EE247B261C3F137700AE3E12 /* CoreFunctionsTests.swift in Sources */ = {isa = PBXBuildFile; fileRef = EE247B1E1C3F137700AE3E12 /* CoreFunctionsTests.swift */; };
		EE247B271C3F137700AE3E12 /* CustomFunctionsTests.swift in Sources */ = {isa = PBXBuildFile; fileRef = EE247B1F1C3F137700AE3E12 /* CustomFunctionsTests.swift */; };
		EE247B281C3F137700AE3E12 /* ExpressionTests.swift in Sources */ = {isa = PBXBuildFile; fileRef = EE247B201C3F137700AE3E12 /* ExpressionTests.swift */; };
		EE247B291C3F137700AE3E12 /* FTS4Tests.swift in Sources */ = {isa = PBXBuildFile; fileRef = EE247B211C3F137700AE3E12 /* FTS4Tests.swift */; };
		EE247B2E1C3F141E00AE3E12 /* OperatorsTests.swift in Sources */ = {isa = PBXBuildFile; fileRef = EE247B2A1C3F141E00AE3E12 /* OperatorsTests.swift */; };
		EE247B2F1C3F141E00AE3E12 /* QueryTests.swift in Sources */ = {isa = PBXBuildFile; fileRef = EE247B2B1C3F141E00AE3E12 /* QueryTests.swift */; };
		EE247B301C3F141E00AE3E12 /* R*TreeTests.swift in Sources */ = {isa = PBXBuildFile; fileRef = EE247B2C1C3F141E00AE3E12 /* R*TreeTests.swift */; };
		EE247B311C3F141E00AE3E12 /* SchemaTests.swift in Sources */ = {isa = PBXBuildFile; fileRef = EE247B2D1C3F141E00AE3E12 /* SchemaTests.swift */; };
		EE247B341C3F142E00AE3E12 /* StatementTests.swift in Sources */ = {isa = PBXBuildFile; fileRef = EE247B321C3F142E00AE3E12 /* StatementTests.swift */; };
		EE247B351C3F142E00AE3E12 /* ValueTests.swift in Sources */ = {isa = PBXBuildFile; fileRef = EE247B331C3F142E00AE3E12 /* ValueTests.swift */; };
		EE247B461C3F3ED000AE3E12 /* SQLite.framework in Frameworks */ = {isa = PBXBuildFile; fileRef = EE247B3C1C3F3ED000AE3E12 /* SQLite.framework */; };
		EE247B531C3F3FC700AE3E12 /* AggregateFunctionsTests.swift in Sources */ = {isa = PBXBuildFile; fileRef = EE247B1A1C3F137700AE3E12 /* AggregateFunctionsTests.swift */; };
		EE247B541C3F3FC700AE3E12 /* BlobTests.swift in Sources */ = {isa = PBXBuildFile; fileRef = EE247B1B1C3F137700AE3E12 /* BlobTests.swift */; };
		EE247B551C3F3FC700AE3E12 /* ConnectionTests.swift in Sources */ = {isa = PBXBuildFile; fileRef = EE247B1D1C3F137700AE3E12 /* ConnectionTests.swift */; };
		EE247B561C3F3FC700AE3E12 /* CoreFunctionsTests.swift in Sources */ = {isa = PBXBuildFile; fileRef = EE247B1E1C3F137700AE3E12 /* CoreFunctionsTests.swift */; };
		EE247B571C3F3FC700AE3E12 /* CustomFunctionsTests.swift in Sources */ = {isa = PBXBuildFile; fileRef = EE247B1F1C3F137700AE3E12 /* CustomFunctionsTests.swift */; };
		EE247B581C3F3FC700AE3E12 /* ExpressionTests.swift in Sources */ = {isa = PBXBuildFile; fileRef = EE247B201C3F137700AE3E12 /* ExpressionTests.swift */; };
		EE247B591C3F3FC700AE3E12 /* FTS4Tests.swift in Sources */ = {isa = PBXBuildFile; fileRef = EE247B211C3F137700AE3E12 /* FTS4Tests.swift */; };
		EE247B5A1C3F3FC700AE3E12 /* OperatorsTests.swift in Sources */ = {isa = PBXBuildFile; fileRef = EE247B2A1C3F141E00AE3E12 /* OperatorsTests.swift */; };
		EE247B5B1C3F3FC700AE3E12 /* QueryTests.swift in Sources */ = {isa = PBXBuildFile; fileRef = EE247B2B1C3F141E00AE3E12 /* QueryTests.swift */; };
		EE247B5C1C3F3FC700AE3E12 /* R*TreeTests.swift in Sources */ = {isa = PBXBuildFile; fileRef = EE247B2C1C3F141E00AE3E12 /* R*TreeTests.swift */; };
		EE247B5D1C3F3FC700AE3E12 /* SchemaTests.swift in Sources */ = {isa = PBXBuildFile; fileRef = EE247B2D1C3F141E00AE3E12 /* SchemaTests.swift */; };
		EE247B5E1C3F3FC700AE3E12 /* SetterTests.swift in Sources */ = {isa = PBXBuildFile; fileRef = EE247B181C3F134A00AE3E12 /* SetterTests.swift */; };
		EE247B5F1C3F3FC700AE3E12 /* StatementTests.swift in Sources */ = {isa = PBXBuildFile; fileRef = EE247B321C3F142E00AE3E12 /* StatementTests.swift */; };
		EE247B601C3F3FC700AE3E12 /* ValueTests.swift in Sources */ = {isa = PBXBuildFile; fileRef = EE247B331C3F142E00AE3E12 /* ValueTests.swift */; };
		EE247B611C3F3FC700AE3E12 /* TestHelpers.swift in Sources */ = {isa = PBXBuildFile; fileRef = EE247B161C3F127200AE3E12 /* TestHelpers.swift */; };
		EE247B621C3F3FDB00AE3E12 /* SQLite.h in Headers */ = {isa = PBXBuildFile; fileRef = EE247AD61C3F04ED00AE3E12 /* SQLite.h */; settings = {ATTRIBUTES = (Public, ); }; };
		EE247B631C3F3FDB00AE3E12 /* Foundation.swift in Sources */ = {isa = PBXBuildFile; fileRef = EE247AF71C3F06E900AE3E12 /* Foundation.swift */; };
		EE247B641C3F3FDB00AE3E12 /* Helpers.swift in Sources */ = {isa = PBXBuildFile; fileRef = EE247AF81C3F06E900AE3E12 /* Helpers.swift */; };
		EE247B651C3F3FEC00AE3E12 /* Blob.swift in Sources */ = {isa = PBXBuildFile; fileRef = EE247AEE1C3F06E900AE3E12 /* Blob.swift */; };
		EE247B661C3F3FEC00AE3E12 /* Connection.swift in Sources */ = {isa = PBXBuildFile; fileRef = EE247AEF1C3F06E900AE3E12 /* Connection.swift */; };
		EE247B671C3F3FEC00AE3E12 /* fts3_tokenizer.h in Headers */ = {isa = PBXBuildFile; fileRef = EE247AF01C3F06E900AE3E12 /* fts3_tokenizer.h */; };
		EE247B681C3F3FEC00AE3E12 /* SQLite-Bridging.m in Sources */ = {isa = PBXBuildFile; fileRef = EE247AF11C3F06E900AE3E12 /* SQLite-Bridging.m */; };
		EE247B691C3F3FEC00AE3E12 /* Statement.swift in Sources */ = {isa = PBXBuildFile; fileRef = EE247AF21C3F06E900AE3E12 /* Statement.swift */; };
		EE247B6A1C3F3FEC00AE3E12 /* Value.swift in Sources */ = {isa = PBXBuildFile; fileRef = EE247AF31C3F06E900AE3E12 /* Value.swift */; };
		EE247B6B1C3F3FEC00AE3E12 /* FTS4.swift in Sources */ = {isa = PBXBuildFile; fileRef = EE247AF51C3F06E900AE3E12 /* FTS4.swift */; };
		EE247B6C1C3F3FEC00AE3E12 /* R*Tree.swift in Sources */ = {isa = PBXBuildFile; fileRef = EE247AF61C3F06E900AE3E12 /* R*Tree.swift */; };
		EE247B6D1C3F3FEC00AE3E12 /* AggregateFunctions.swift in Sources */ = {isa = PBXBuildFile; fileRef = EE247AFA1C3F06E900AE3E12 /* AggregateFunctions.swift */; };
		EE247B6E1C3F3FEC00AE3E12 /* Collation.swift in Sources */ = {isa = PBXBuildFile; fileRef = EE247AFB1C3F06E900AE3E12 /* Collation.swift */; };
		EE247B6F1C3F3FEC00AE3E12 /* CoreFunctions.swift in Sources */ = {isa = PBXBuildFile; fileRef = EE247AFC1C3F06E900AE3E12 /* CoreFunctions.swift */; };
		EE247B701C3F3FEC00AE3E12 /* CustomFunctions.swift in Sources */ = {isa = PBXBuildFile; fileRef = EE247AFD1C3F06E900AE3E12 /* CustomFunctions.swift */; };
		EE247B711C3F3FEC00AE3E12 /* Expression.swift in Sources */ = {isa = PBXBuildFile; fileRef = EE247AFE1C3F06E900AE3E12 /* Expression.swift */; };
		EE247B721C3F3FEC00AE3E12 /* Operators.swift in Sources */ = {isa = PBXBuildFile; fileRef = EE247AFF1C3F06E900AE3E12 /* Operators.swift */; };
		EE247B731C3F3FEC00AE3E12 /* Query.swift in Sources */ = {isa = PBXBuildFile; fileRef = EE247B001C3F06E900AE3E12 /* Query.swift */; };
		EE247B741C3F3FEC00AE3E12 /* Schema.swift in Sources */ = {isa = PBXBuildFile; fileRef = EE247B011C3F06E900AE3E12 /* Schema.swift */; };
		EE247B751C3F3FEC00AE3E12 /* Setter.swift in Sources */ = {isa = PBXBuildFile; fileRef = EE247B021C3F06E900AE3E12 /* Setter.swift */; };
		EE91808C1C46E34A0038162A /* usr/include/sqlite3.h in Headers */ = {isa = PBXBuildFile; fileRef = EE91808B1C46E34A0038162A /* usr/include/sqlite3.h */; settings = {ATTRIBUTES = (Public, ); }; };
		EE91808E1C46E5230038162A /* SQLite-Bridging.h in Headers */ = {isa = PBXBuildFile; fileRef = EE91808D1C46E5230038162A /* SQLite-Bridging.h */; settings = {ATTRIBUTES = (Public, ); }; };
		EE91808F1C46E76D0038162A /* SQLite-Bridging.h in Headers */ = {isa = PBXBuildFile; fileRef = EE91808D1C46E5230038162A /* SQLite-Bridging.h */; settings = {ATTRIBUTES = (Public, ); }; };
		EE9180901C46E8980038162A /* usr/include/sqlite3.h in Headers */ = {isa = PBXBuildFile; fileRef = EE91808B1C46E34A0038162A /* usr/include/sqlite3.h */; settings = {ATTRIBUTES = (Public, ); }; };
		EE9180941C46EA210038162A /* libsqlite3.tbd in Frameworks */ = {isa = PBXBuildFile; fileRef = EE9180931C46EA210038162A /* libsqlite3.tbd */; };
		EE9180951C46EBCC0038162A /* libsqlite3.tbd in Frameworks */ = {isa = PBXBuildFile; fileRef = EE9180911C46E9D30038162A /* libsqlite3.tbd */; };
/* End PBXBuildFile section */

/* Begin PBXContainerItemProxy section */
		03A65E651C6BB0F60062603F /* PBXContainerItemProxy */ = {
			isa = PBXContainerItemProxy;
			containerPortal = EE247ACA1C3F04ED00AE3E12 /* Project object */;
			proxyType = 1;
			remoteGlobalIDString = 03A65E591C6BB0F50062603F;
			remoteInfo = "SQLite tvOS";
		};
		EE247ADF1C3F04ED00AE3E12 /* PBXContainerItemProxy */ = {
			isa = PBXContainerItemProxy;
			containerPortal = EE247ACA1C3F04ED00AE3E12 /* Project object */;
			proxyType = 1;
			remoteGlobalIDString = EE247AD21C3F04ED00AE3E12;
			remoteInfo = SQLite;
		};
		EE247B471C3F3ED000AE3E12 /* PBXContainerItemProxy */ = {
			isa = PBXContainerItemProxy;
			containerPortal = EE247ACA1C3F04ED00AE3E12 /* Project object */;
			proxyType = 1;
			remoteGlobalIDString = EE247B3B1C3F3ED000AE3E12;
			remoteInfo = SQLite;
		};
/* End PBXContainerItemProxy section */

/* Begin PBXFileReference section */
		03A65E5A1C6BB0F50062603F /* SQLite.framework */ = {isa = PBXFileReference; explicitFileType = wrapper.framework; includeInIndex = 0; path = SQLite.framework; sourceTree = BUILT_PRODUCTS_DIR; };
		03A65E631C6BB0F60062603F /* SQLiteTests tvOS.xctest */ = {isa = PBXFileReference; explicitFileType = wrapper.cfbundle; includeInIndex = 0; path = "SQLiteTests tvOS.xctest"; sourceTree = BUILT_PRODUCTS_DIR; };
		03A65E961C6BB3210062603F /* libsqlite3.tbd */ = {isa = PBXFileReference; lastKnownFileType = "sourcecode.text-based-dylib-definition"; name = libsqlite3.tbd; path = Platforms/AppleTVOS.platform/Developer/SDKs/AppleTVOS.sdk/usr/lib/libsqlite3.tbd; sourceTree = DEVELOPER_DIR; };
		19A1721B8984686B9963B45D /* FTS5Tests.swift */ = {isa = PBXFileReference; fileEncoding = 4; lastKnownFileType = sourcecode.swift; path = FTS5Tests.swift; sourceTree = "<group>"; };
		19A1730E4390C775C25677D1 /* FTS5.swift */ = {isa = PBXFileReference; fileEncoding = 4; lastKnownFileType = sourcecode.swift; path = FTS5.swift; sourceTree = "<group>"; };
		39548A631CA63C740003E3B5 /* module.modulemap */ = {isa = PBXFileReference; lastKnownFileType = "sourcecode.module-map"; path = module.modulemap; sourceTree = "<group>"; };
		39548A651CA63C740003E3B5 /* module.modulemap */ = {isa = PBXFileReference; lastKnownFileType = "sourcecode.module-map"; path = module.modulemap; sourceTree = "<group>"; };
		39548A671CA63C740003E3B5 /* module.modulemap */ = {isa = PBXFileReference; lastKnownFileType = "sourcecode.module-map"; path = module.modulemap; sourceTree = "<group>"; };
		39548A691CA63C740003E3B5 /* module.modulemap */ = {isa = PBXFileReference; lastKnownFileType = "sourcecode.module-map"; path = module.modulemap; sourceTree = "<group>"; };
		39548A6B1CA63C740003E3B5 /* module.modulemap */ = {isa = PBXFileReference; lastKnownFileType = "sourcecode.module-map"; path = module.modulemap; sourceTree = "<group>"; };
		39548A6D1CA63C740003E3B5 /* module.modulemap */ = {isa = PBXFileReference; lastKnownFileType = "sourcecode.module-map"; path = module.modulemap; sourceTree = "<group>"; };
		39548A6F1CA63C740003E3B5 /* module.modulemap */ = {isa = PBXFileReference; lastKnownFileType = "sourcecode.module-map"; path = module.modulemap; sourceTree = "<group>"; };
		80EB59BA1CB326DD00B4C232 /* SQLite.playground */ = {isa = PBXFileReference; lastKnownFileType = file.playground; path = SQLite.playground; sourceTree = "<group>"; };
		A121AC451CA35C79005A31D1 /* SQLite.framework */ = {isa = PBXFileReference; explicitFileType = wrapper.framework; includeInIndex = 0; path = SQLite.framework; sourceTree = BUILT_PRODUCTS_DIR; };
		EE247AD31C3F04ED00AE3E12 /* SQLite.framework */ = {isa = PBXFileReference; explicitFileType = wrapper.framework; includeInIndex = 0; path = SQLite.framework; sourceTree = BUILT_PRODUCTS_DIR; };
		EE247AD61C3F04ED00AE3E12 /* SQLite.h */ = {isa = PBXFileReference; lastKnownFileType = sourcecode.c.h; path = SQLite.h; sourceTree = "<group>"; };
		EE247AD81C3F04ED00AE3E12 /* Info.plist */ = {isa = PBXFileReference; lastKnownFileType = text.plist.xml; path = Info.plist; sourceTree = "<group>"; };
		EE247ADD1C3F04ED00AE3E12 /* SQLiteTests iOS.xctest */ = {isa = PBXFileReference; explicitFileType = wrapper.cfbundle; includeInIndex = 0; path = "SQLiteTests iOS.xctest"; sourceTree = BUILT_PRODUCTS_DIR; };
		EE247AE41C3F04ED00AE3E12 /* Info.plist */ = {isa = PBXFileReference; lastKnownFileType = text.plist.xml; path = Info.plist; sourceTree = "<group>"; };
		EE247AEE1C3F06E900AE3E12 /* Blob.swift */ = {isa = PBXFileReference; fileEncoding = 4; lastKnownFileType = sourcecode.swift; path = Blob.swift; sourceTree = "<group>"; };
		EE247AEF1C3F06E900AE3E12 /* Connection.swift */ = {isa = PBXFileReference; fileEncoding = 4; lastKnownFileType = sourcecode.swift; path = Connection.swift; sourceTree = "<group>"; };
		EE247AF01C3F06E900AE3E12 /* fts3_tokenizer.h */ = {isa = PBXFileReference; fileEncoding = 4; lastKnownFileType = sourcecode.c.h; path = fts3_tokenizer.h; sourceTree = "<group>"; };
		EE247AF11C3F06E900AE3E12 /* SQLite-Bridging.m */ = {isa = PBXFileReference; fileEncoding = 4; lastKnownFileType = sourcecode.c.objc; path = "SQLite-Bridging.m"; sourceTree = "<group>"; };
		EE247AF21C3F06E900AE3E12 /* Statement.swift */ = {isa = PBXFileReference; fileEncoding = 4; lastKnownFileType = sourcecode.swift; path = Statement.swift; sourceTree = "<group>"; };
		EE247AF31C3F06E900AE3E12 /* Value.swift */ = {isa = PBXFileReference; fileEncoding = 4; lastKnownFileType = sourcecode.swift; path = Value.swift; sourceTree = "<group>"; };
		EE247AF51C3F06E900AE3E12 /* FTS4.swift */ = {isa = PBXFileReference; fileEncoding = 4; lastKnownFileType = sourcecode.swift; path = FTS4.swift; sourceTree = "<group>"; };
		EE247AF61C3F06E900AE3E12 /* R*Tree.swift */ = {isa = PBXFileReference; fileEncoding = 4; lastKnownFileType = sourcecode.swift; path = "R*Tree.swift"; sourceTree = "<group>"; };
		EE247AF71C3F06E900AE3E12 /* Foundation.swift */ = {isa = PBXFileReference; fileEncoding = 4; lastKnownFileType = sourcecode.swift; path = Foundation.swift; sourceTree = "<group>"; };
		EE247AF81C3F06E900AE3E12 /* Helpers.swift */ = {isa = PBXFileReference; fileEncoding = 4; lastKnownFileType = sourcecode.swift; path = Helpers.swift; sourceTree = "<group>"; };
		EE247AFA1C3F06E900AE3E12 /* AggregateFunctions.swift */ = {isa = PBXFileReference; fileEncoding = 4; lastKnownFileType = sourcecode.swift; path = AggregateFunctions.swift; sourceTree = "<group>"; };
		EE247AFB1C3F06E900AE3E12 /* Collation.swift */ = {isa = PBXFileReference; fileEncoding = 4; lastKnownFileType = sourcecode.swift; path = Collation.swift; sourceTree = "<group>"; };
		EE247AFC1C3F06E900AE3E12 /* CoreFunctions.swift */ = {isa = PBXFileReference; fileEncoding = 4; lastKnownFileType = sourcecode.swift; path = CoreFunctions.swift; sourceTree = "<group>"; };
		EE247AFD1C3F06E900AE3E12 /* CustomFunctions.swift */ = {isa = PBXFileReference; fileEncoding = 4; lastKnownFileType = sourcecode.swift; path = CustomFunctions.swift; sourceTree = "<group>"; };
		EE247AFE1C3F06E900AE3E12 /* Expression.swift */ = {isa = PBXFileReference; fileEncoding = 4; lastKnownFileType = sourcecode.swift; path = Expression.swift; sourceTree = "<group>"; };
		EE247AFF1C3F06E900AE3E12 /* Operators.swift */ = {isa = PBXFileReference; fileEncoding = 4; lastKnownFileType = sourcecode.swift; path = Operators.swift; sourceTree = "<group>"; };
		EE247B001C3F06E900AE3E12 /* Query.swift */ = {isa = PBXFileReference; fileEncoding = 4; lastKnownFileType = sourcecode.swift; path = Query.swift; sourceTree = "<group>"; };
		EE247B011C3F06E900AE3E12 /* Schema.swift */ = {isa = PBXFileReference; fileEncoding = 4; lastKnownFileType = sourcecode.swift; path = Schema.swift; sourceTree = "<group>"; };
		EE247B021C3F06E900AE3E12 /* Setter.swift */ = {isa = PBXFileReference; fileEncoding = 4; lastKnownFileType = sourcecode.swift; path = Setter.swift; sourceTree = "<group>"; };
		EE247B161C3F127200AE3E12 /* TestHelpers.swift */ = {isa = PBXFileReference; fileEncoding = 4; lastKnownFileType = sourcecode.swift; path = TestHelpers.swift; sourceTree = "<group>"; };
		EE247B181C3F134A00AE3E12 /* SetterTests.swift */ = {isa = PBXFileReference; fileEncoding = 4; lastKnownFileType = sourcecode.swift; path = SetterTests.swift; sourceTree = "<group>"; };
		EE247B1A1C3F137700AE3E12 /* AggregateFunctionsTests.swift */ = {isa = PBXFileReference; fileEncoding = 4; lastKnownFileType = sourcecode.swift; path = AggregateFunctionsTests.swift; sourceTree = "<group>"; };
		EE247B1B1C3F137700AE3E12 /* BlobTests.swift */ = {isa = PBXFileReference; fileEncoding = 4; lastKnownFileType = sourcecode.swift; path = BlobTests.swift; sourceTree = "<group>"; };
		EE247B1D1C3F137700AE3E12 /* ConnectionTests.swift */ = {isa = PBXFileReference; fileEncoding = 4; lastKnownFileType = sourcecode.swift; path = ConnectionTests.swift; sourceTree = "<group>"; };
		EE247B1E1C3F137700AE3E12 /* CoreFunctionsTests.swift */ = {isa = PBXFileReference; fileEncoding = 4; lastKnownFileType = sourcecode.swift; path = CoreFunctionsTests.swift; sourceTree = "<group>"; };
		EE247B1F1C3F137700AE3E12 /* CustomFunctionsTests.swift */ = {isa = PBXFileReference; fileEncoding = 4; lastKnownFileType = sourcecode.swift; path = CustomFunctionsTests.swift; sourceTree = "<group>"; };
		EE247B201C3F137700AE3E12 /* ExpressionTests.swift */ = {isa = PBXFileReference; fileEncoding = 4; lastKnownFileType = sourcecode.swift; path = ExpressionTests.swift; sourceTree = "<group>"; };
		EE247B211C3F137700AE3E12 /* FTS4Tests.swift */ = {isa = PBXFileReference; fileEncoding = 4; lastKnownFileType = sourcecode.swift; path = FTS4Tests.swift; sourceTree = "<group>"; };
		EE247B2A1C3F141E00AE3E12 /* OperatorsTests.swift */ = {isa = PBXFileReference; fileEncoding = 4; lastKnownFileType = sourcecode.swift; path = OperatorsTests.swift; sourceTree = "<group>"; };
		EE247B2B1C3F141E00AE3E12 /* QueryTests.swift */ = {isa = PBXFileReference; fileEncoding = 4; lastKnownFileType = sourcecode.swift; path = QueryTests.swift; sourceTree = "<group>"; };
		EE247B2C1C3F141E00AE3E12 /* R*TreeTests.swift */ = {isa = PBXFileReference; fileEncoding = 4; lastKnownFileType = sourcecode.swift; path = "R*TreeTests.swift"; sourceTree = "<group>"; };
		EE247B2D1C3F141E00AE3E12 /* SchemaTests.swift */ = {isa = PBXFileReference; fileEncoding = 4; lastKnownFileType = sourcecode.swift; path = SchemaTests.swift; sourceTree = "<group>"; };
		EE247B321C3F142E00AE3E12 /* StatementTests.swift */ = {isa = PBXFileReference; fileEncoding = 4; lastKnownFileType = sourcecode.swift; path = StatementTests.swift; sourceTree = "<group>"; };
		EE247B331C3F142E00AE3E12 /* ValueTests.swift */ = {isa = PBXFileReference; fileEncoding = 4; lastKnownFileType = sourcecode.swift; path = ValueTests.swift; sourceTree = "<group>"; };
		EE247B3C1C3F3ED000AE3E12 /* SQLite.framework */ = {isa = PBXFileReference; explicitFileType = wrapper.framework; includeInIndex = 0; path = SQLite.framework; sourceTree = BUILT_PRODUCTS_DIR; };
		EE247B451C3F3ED000AE3E12 /* SQLiteTests Mac.xctest */ = {isa = PBXFileReference; explicitFileType = wrapper.cfbundle; includeInIndex = 0; path = "SQLiteTests Mac.xctest"; sourceTree = BUILT_PRODUCTS_DIR; };
		EE247B771C3F40D700AE3E12 /* README.md */ = {isa = PBXFileReference; lastKnownFileType = net.daringfireball.markdown; path = README.md; sourceTree = "<group>"; };
		EE247B8B1C3F820300AE3E12 /* CONTRIBUTING.md */ = {isa = PBXFileReference; lastKnownFileType = net.daringfireball.markdown; path = CONTRIBUTING.md; sourceTree = "<group>"; };
		EE247B8C1C3F821200AE3E12 /* .travis.yml */ = {isa = PBXFileReference; lastKnownFileType = text; path = .travis.yml; sourceTree = "<group>"; };
		EE247B8D1C3F821200AE3E12 /* Makefile */ = {isa = PBXFileReference; lastKnownFileType = sourcecode.make; path = Makefile; sourceTree = "<group>"; };
		EE247B8F1C3F822500AE3E12 /* Index.md */ = {isa = PBXFileReference; lastKnownFileType = net.daringfireball.markdown; path = Index.md; sourceTree = "<group>"; };
		EE247B911C3F822500AE3E12 /* installation@2x.png */ = {isa = PBXFileReference; lastKnownFileType = image.png; path = "installation@2x.png"; sourceTree = "<group>"; };
		EE247B921C3F822600AE3E12 /* playground@2x.png */ = {isa = PBXFileReference; lastKnownFileType = image.png; path = "playground@2x.png"; sourceTree = "<group>"; };
		EE247B931C3F826100AE3E12 /* SQLite.swift.podspec */ = {isa = PBXFileReference; explicitFileType = text.script.ruby; path = SQLite.swift.podspec; sourceTree = "<group>"; };
		EE91808B1C46E34A0038162A /* usr/include/sqlite3.h */ = {isa = PBXFileReference; fileEncoding = 4; lastKnownFileType = sourcecode.c.h; path = usr/include/sqlite3.h; sourceTree = SDKROOT; };
		EE91808D1C46E5230038162A /* SQLite-Bridging.h */ = {isa = PBXFileReference; fileEncoding = 4; lastKnownFileType = sourcecode.c.h; path = "SQLite-Bridging.h"; sourceTree = "<group>"; };
		EE9180911C46E9D30038162A /* libsqlite3.tbd */ = {isa = PBXFileReference; lastKnownFileType = "sourcecode.text-based-dylib-definition"; name = libsqlite3.tbd; path = Platforms/MacOSX.platform/Developer/SDKs/MacOSX10.11.sdk/usr/lib/libsqlite3.tbd; sourceTree = DEVELOPER_DIR; };
		EE9180931C46EA210038162A /* libsqlite3.tbd */ = {isa = PBXFileReference; lastKnownFileType = "sourcecode.text-based-dylib-definition"; name = libsqlite3.tbd; path = usr/lib/libsqlite3.tbd; sourceTree = SDKROOT; };
		F30C7D771D3E3888002589F3 /* libsqlite3.0.tbd */ = {isa = PBXFileReference; lastKnownFileType = "sourcecode.text-based-dylib-definition"; name = libsqlite3.0.tbd; path = usr/lib/libsqlite3.0.tbd; sourceTree = SDKROOT; };
/* End PBXFileReference section */

/* Begin PBXFrameworksBuildPhase section */
		03A65E561C6BB0F50062603F /* Frameworks */ = {
			isa = PBXFrameworksBuildPhase;
			buildActionMask = 2147483647;
			files = (
				03A65E971C6BB3210062603F /* libsqlite3.tbd in Frameworks */,
			);
			runOnlyForDeploymentPostprocessing = 0;
		};
		03A65E601C6BB0F60062603F /* Frameworks */ = {
			isa = PBXFrameworksBuildPhase;
			buildActionMask = 2147483647;
			files = (
				03A65E641C6BB0F60062603F /* SQLite.framework in Frameworks */,
			);
			runOnlyForDeploymentPostprocessing = 0;
		};
		A121AC411CA35C79005A31D1 /* Frameworks */ = {
			isa = PBXFrameworksBuildPhase;
			buildActionMask = 2147483647;
			files = (
			);
			runOnlyForDeploymentPostprocessing = 0;
		};
		EE247ACF1C3F04ED00AE3E12 /* Frameworks */ = {
			isa = PBXFrameworksBuildPhase;
			buildActionMask = 2147483647;
			files = (
				EE9180941C46EA210038162A /* libsqlite3.tbd in Frameworks */,
			);
			runOnlyForDeploymentPostprocessing = 0;
		};
		EE247ADA1C3F04ED00AE3E12 /* Frameworks */ = {
			isa = PBXFrameworksBuildPhase;
			buildActionMask = 2147483647;
			files = (
				EE247ADE1C3F04ED00AE3E12 /* SQLite.framework in Frameworks */,
			);
			runOnlyForDeploymentPostprocessing = 0;
		};
		EE247B381C3F3ED000AE3E12 /* Frameworks */ = {
			isa = PBXFrameworksBuildPhase;
			buildActionMask = 2147483647;
			files = (
				EE9180951C46EBCC0038162A /* libsqlite3.tbd in Frameworks */,
			);
			runOnlyForDeploymentPostprocessing = 0;
		};
		EE247B421C3F3ED000AE3E12 /* Frameworks */ = {
			isa = PBXFrameworksBuildPhase;
			buildActionMask = 2147483647;
			files = (
				EE247B461C3F3ED000AE3E12 /* SQLite.framework in Frameworks */,
			);
			runOnlyForDeploymentPostprocessing = 0;
		};
/* End PBXFrameworksBuildPhase section */

/* Begin PBXGroup section */
		39548A611CA63C740003E3B5 /* CocoaPods */ = {
			isa = PBXGroup;
			children = (
				39548A621CA63C740003E3B5 /* appletvos */,
				39548A641CA63C740003E3B5 /* appletvsimulator */,
				39548A661CA63C740003E3B5 /* iphoneos */,
				39548A681CA63C740003E3B5 /* iphonesimulator */,
				39548A6A1CA63C740003E3B5 /* macosx */,
				39548A6C1CA63C740003E3B5 /* watchos */,
				39548A6E1CA63C740003E3B5 /* watchsimulator */,
			);
			path = CocoaPods;
			sourceTree = "<group>";
		};
		39548A621CA63C740003E3B5 /* appletvos */ = {
			isa = PBXGroup;
			children = (
				39548A631CA63C740003E3B5 /* module.modulemap */,
			);
			path = appletvos;
			sourceTree = "<group>";
		};
		39548A641CA63C740003E3B5 /* appletvsimulator */ = {
			isa = PBXGroup;
			children = (
				39548A651CA63C740003E3B5 /* module.modulemap */,
			);
			path = appletvsimulator;
			sourceTree = "<group>";
		};
		39548A661CA63C740003E3B5 /* iphoneos */ = {
			isa = PBXGroup;
			children = (
				39548A671CA63C740003E3B5 /* module.modulemap */,
			);
			path = iphoneos;
			sourceTree = "<group>";
		};
		39548A681CA63C740003E3B5 /* iphonesimulator */ = {
			isa = PBXGroup;
			children = (
				39548A691CA63C740003E3B5 /* module.modulemap */,
			);
			path = iphonesimulator;
			sourceTree = "<group>";
		};
		39548A6A1CA63C740003E3B5 /* macosx */ = {
			isa = PBXGroup;
			children = (
				39548A6B1CA63C740003E3B5 /* module.modulemap */,
			);
			path = macosx;
			sourceTree = "<group>";
		};
		39548A6C1CA63C740003E3B5 /* watchos */ = {
			isa = PBXGroup;
			children = (
				39548A6D1CA63C740003E3B5 /* module.modulemap */,
			);
			path = watchos;
			sourceTree = "<group>";
		};
		39548A6E1CA63C740003E3B5 /* watchsimulator */ = {
			isa = PBXGroup;
			children = (
				39548A6F1CA63C740003E3B5 /* module.modulemap */,
			);
			path = watchsimulator;
			sourceTree = "<group>";
		};
		EE247AC91C3F04ED00AE3E12 = {
			isa = PBXGroup;
			children = (
				80EB59BA1CB326DD00B4C232 /* SQLite.playground */,
				EE247AD51C3F04ED00AE3E12 /* SQLite */,
				EE247AE11C3F04ED00AE3E12 /* SQLiteTests */,
				EE247B8A1C3F81D000AE3E12 /* Metadata */,
				EE247AD41C3F04ED00AE3E12 /* Products */,
				F30C7D761D3E3888002589F3 /* Frameworks */,
			);
			indentWidth = 4;
			sourceTree = "<group>";
			tabWidth = 4;
		};
		EE247AD41C3F04ED00AE3E12 /* Products */ = {
			isa = PBXGroup;
			children = (
				EE247AD31C3F04ED00AE3E12 /* SQLite.framework */,
				EE247ADD1C3F04ED00AE3E12 /* SQLiteTests iOS.xctest */,
				EE247B3C1C3F3ED000AE3E12 /* SQLite.framework */,
				EE247B451C3F3ED000AE3E12 /* SQLiteTests Mac.xctest */,
				03A65E5A1C6BB0F50062603F /* SQLite.framework */,
				03A65E631C6BB0F60062603F /* SQLiteTests tvOS.xctest */,
				A121AC451CA35C79005A31D1 /* SQLite.framework */,
			);
			name = Products;
			sourceTree = "<group>";
		};
		EE247AD51C3F04ED00AE3E12 /* SQLite */ = {
			isa = PBXGroup;
			children = (
				EE91808B1C46E34A0038162A /* usr/include/sqlite3.h */,
				EE247AD61C3F04ED00AE3E12 /* SQLite.h */,
				EE247AF71C3F06E900AE3E12 /* Foundation.swift */,
				EE247AF81C3F06E900AE3E12 /* Helpers.swift */,
				EE247AD81C3F04ED00AE3E12 /* Info.plist */,
				EE247AED1C3F06E900AE3E12 /* Core */,
				EE247AF41C3F06E900AE3E12 /* Extensions */,
				EE247AF91C3F06E900AE3E12 /* Typed */,
			);
			path = SQLite;
			sourceTree = "<group>";
		};
		EE247AE11C3F04ED00AE3E12 /* SQLiteTests */ = {
			isa = PBXGroup;
			children = (
				EE247B1A1C3F137700AE3E12 /* AggregateFunctionsTests.swift */,
				EE247B1B1C3F137700AE3E12 /* BlobTests.swift */,
				EE247B1D1C3F137700AE3E12 /* ConnectionTests.swift */,
				EE247B1E1C3F137700AE3E12 /* CoreFunctionsTests.swift */,
				EE247B1F1C3F137700AE3E12 /* CustomFunctionsTests.swift */,
				EE247B201C3F137700AE3E12 /* ExpressionTests.swift */,
				EE247B211C3F137700AE3E12 /* FTS4Tests.swift */,
				EE247B2A1C3F141E00AE3E12 /* OperatorsTests.swift */,
				EE247B2B1C3F141E00AE3E12 /* QueryTests.swift */,
				EE247B2C1C3F141E00AE3E12 /* R*TreeTests.swift */,
				EE247B2D1C3F141E00AE3E12 /* SchemaTests.swift */,
				EE247B181C3F134A00AE3E12 /* SetterTests.swift */,
				EE247B321C3F142E00AE3E12 /* StatementTests.swift */,
				EE247B331C3F142E00AE3E12 /* ValueTests.swift */,
				EE247B161C3F127200AE3E12 /* TestHelpers.swift */,
				EE247AE41C3F04ED00AE3E12 /* Info.plist */,
				19A1721B8984686B9963B45D /* FTS5Tests.swift */,
			);
			path = SQLiteTests;
			sourceTree = "<group>";
		};
		EE247AED1C3F06E900AE3E12 /* Core */ = {
			isa = PBXGroup;
			children = (
				EE91808D1C46E5230038162A /* SQLite-Bridging.h */,
				EE247AEE1C3F06E900AE3E12 /* Blob.swift */,
				EE247AEF1C3F06E900AE3E12 /* Connection.swift */,
				EE247AF01C3F06E900AE3E12 /* fts3_tokenizer.h */,
				EE247AF11C3F06E900AE3E12 /* SQLite-Bridging.m */,
				EE247AF21C3F06E900AE3E12 /* Statement.swift */,
				EE247AF31C3F06E900AE3E12 /* Value.swift */,
			);
			path = Core;
			sourceTree = "<group>";
		};
		EE247AF41C3F06E900AE3E12 /* Extensions */ = {
			isa = PBXGroup;
			children = (
				EE247AF51C3F06E900AE3E12 /* FTS4.swift */,
				EE247AF61C3F06E900AE3E12 /* R*Tree.swift */,
				19A1730E4390C775C25677D1 /* FTS5.swift */,
			);
			path = Extensions;
			sourceTree = "<group>";
		};
		EE247AF91C3F06E900AE3E12 /* Typed */ = {
			isa = PBXGroup;
			children = (
				EE247AFA1C3F06E900AE3E12 /* AggregateFunctions.swift */,
				EE247AFB1C3F06E900AE3E12 /* Collation.swift */,
				EE247AFC1C3F06E900AE3E12 /* CoreFunctions.swift */,
				EE247AFD1C3F06E900AE3E12 /* CustomFunctions.swift */,
				EE247AFE1C3F06E900AE3E12 /* Expression.swift */,
				EE247AFF1C3F06E900AE3E12 /* Operators.swift */,
				EE247B001C3F06E900AE3E12 /* Query.swift */,
				EE247B011C3F06E900AE3E12 /* Schema.swift */,
				EE247B021C3F06E900AE3E12 /* Setter.swift */,
			);
			path = Typed;
			sourceTree = "<group>";
		};
		EE247B8A1C3F81D000AE3E12 /* Metadata */ = {
			isa = PBXGroup;
			children = (
				39548A611CA63C740003E3B5 /* CocoaPods */,
				EE247B771C3F40D700AE3E12 /* README.md */,
				EE247B8B1C3F820300AE3E12 /* CONTRIBUTING.md */,
				EE247B931C3F826100AE3E12 /* SQLite.swift.podspec */,
				EE247B8C1C3F821200AE3E12 /* .travis.yml */,
				EE247B8D1C3F821200AE3E12 /* Makefile */,
				EE9180931C46EA210038162A /* libsqlite3.tbd */,
				EE9180911C46E9D30038162A /* libsqlite3.tbd */,
				03A65E961C6BB3210062603F /* libsqlite3.tbd */,
				EE247B8E1C3F822500AE3E12 /* Documentation */,
			);
			name = Metadata;
			sourceTree = "<group>";
		};
		EE247B8E1C3F822500AE3E12 /* Documentation */ = {
			isa = PBXGroup;
			children = (
				EE247B8F1C3F822500AE3E12 /* Index.md */,
				EE247B901C3F822500AE3E12 /* Resources */,
			);
			path = Documentation;
			sourceTree = "<group>";
		};
		EE247B901C3F822500AE3E12 /* Resources */ = {
			isa = PBXGroup;
			children = (
				EE247B911C3F822500AE3E12 /* installation@2x.png */,
				EE247B921C3F822600AE3E12 /* playground@2x.png */,
			);
			path = Resources;
			sourceTree = "<group>";
		};
		F30C7D761D3E3888002589F3 /* Frameworks */ = {
			isa = PBXGroup;
			children = (
				F30C7D771D3E3888002589F3 /* libsqlite3.0.tbd */,
			);
			name = Frameworks;
			sourceTree = "<group>";
		};
/* End PBXGroup section */

/* Begin PBXHeadersBuildPhase section */
		03A65E571C6BB0F50062603F /* Headers */ = {
			isa = PBXHeadersBuildPhase;
			buildActionMask = 2147483647;
			files = (
				03A65E781C6BB2EA0062603F /* fts3_tokenizer.h in Headers */,
				03A65E751C6BB2DF0062603F /* SQLite-Bridging.h in Headers */,
				03A65E711C6BB2CD0062603F /* usr/include/sqlite3.h in Headers */,
				03A65E721C6BB2D30062603F /* SQLite.h in Headers */,
			);
			runOnlyForDeploymentPostprocessing = 0;
		};
		A121AC421CA35C79005A31D1 /* Headers */ = {
			isa = PBXHeadersBuildPhase;
			buildActionMask = 2147483647;
			files = (
			);
			runOnlyForDeploymentPostprocessing = 0;
		};
		EE247AD01C3F04ED00AE3E12 /* Headers */ = {
			isa = PBXHeadersBuildPhase;
			buildActionMask = 2147483647;
			files = (
				EE91808E1C46E5230038162A /* SQLite-Bridging.h in Headers */,
				EE247B051C3F06E900AE3E12 /* fts3_tokenizer.h in Headers */,
				EE91808C1C46E34A0038162A /* usr/include/sqlite3.h in Headers */,
				EE247AD71C3F04ED00AE3E12 /* SQLite.h in Headers */,
			);
			runOnlyForDeploymentPostprocessing = 0;
		};
		EE247B391C3F3ED000AE3E12 /* Headers */ = {
			isa = PBXHeadersBuildPhase;
			buildActionMask = 2147483647;
			files = (
				EE9180901C46E8980038162A /* usr/include/sqlite3.h in Headers */,
				EE247B671C3F3FEC00AE3E12 /* fts3_tokenizer.h in Headers */,
				EE247B621C3F3FDB00AE3E12 /* SQLite.h in Headers */,
				EE91808F1C46E76D0038162A /* SQLite-Bridging.h in Headers */,
			);
			runOnlyForDeploymentPostprocessing = 0;
		};
/* End PBXHeadersBuildPhase section */

/* Begin PBXNativeTarget section */
		03A65E591C6BB0F50062603F /* SQLite tvOS */ = {
			isa = PBXNativeTarget;
			buildConfigurationList = 03A65E6F1C6BB0F60062603F /* Build configuration list for PBXNativeTarget "SQLite tvOS" */;
			buildPhases = (
				03A65E551C6BB0F50062603F /* Sources */,
				03A65E561C6BB0F50062603F /* Frameworks */,
				03A65E571C6BB0F50062603F /* Headers */,
				03A65E581C6BB0F50062603F /* Resources */,
			);
			buildRules = (
			);
			dependencies = (
			);
			name = "SQLite tvOS";
			productName = "SQLite tvOS";
			productReference = 03A65E5A1C6BB0F50062603F /* SQLite.framework */;
			productType = "com.apple.product-type.framework";
		};
		03A65E621C6BB0F60062603F /* SQLiteTests tvOS */ = {
			isa = PBXNativeTarget;
			buildConfigurationList = 03A65E701C6BB0F60062603F /* Build configuration list for PBXNativeTarget "SQLiteTests tvOS" */;
			buildPhases = (
				03A65E5F1C6BB0F60062603F /* Sources */,
				03A65E601C6BB0F60062603F /* Frameworks */,
				03A65E611C6BB0F60062603F /* Resources */,
			);
			buildRules = (
			);
			dependencies = (
				03A65E661C6BB0F60062603F /* PBXTargetDependency */,
			);
			name = "SQLiteTests tvOS";
			productName = "SQLite tvOSTests";
			productReference = 03A65E631C6BB0F60062603F /* SQLiteTests tvOS.xctest */;
			productType = "com.apple.product-type.bundle.unit-test";
		};
		A121AC441CA35C79005A31D1 /* SQLite watchOS */ = {
			isa = PBXNativeTarget;
			buildConfigurationList = A121AC4C1CA35C79005A31D1 /* Build configuration list for PBXNativeTarget "SQLite watchOS" */;
			buildPhases = (
				A121AC401CA35C79005A31D1 /* Sources */,
				A121AC411CA35C79005A31D1 /* Frameworks */,
				A121AC421CA35C79005A31D1 /* Headers */,
				A121AC431CA35C79005A31D1 /* Resources */,
			);
			buildRules = (
			);
			dependencies = (
			);
			name = "SQLite watchOS";
			productName = "SQLite watchOS";
			productReference = A121AC451CA35C79005A31D1 /* SQLite.framework */;
			productType = "com.apple.product-type.framework";
		};
		EE247AD21C3F04ED00AE3E12 /* SQLite iOS */ = {
			isa = PBXNativeTarget;
			buildConfigurationList = EE247AE71C3F04ED00AE3E12 /* Build configuration list for PBXNativeTarget "SQLite iOS" */;
			buildPhases = (
				EE247ACE1C3F04ED00AE3E12 /* Sources */,
				EE247ACF1C3F04ED00AE3E12 /* Frameworks */,
				EE247AD01C3F04ED00AE3E12 /* Headers */,
				EE247AD11C3F04ED00AE3E12 /* Resources */,
			);
			buildRules = (
			);
			dependencies = (
			);
			name = "SQLite iOS";
			productName = SQLite;
			productReference = EE247AD31C3F04ED00AE3E12 /* SQLite.framework */;
			productType = "com.apple.product-type.framework";
		};
		EE247ADC1C3F04ED00AE3E12 /* SQLiteTests iOS */ = {
			isa = PBXNativeTarget;
			buildConfigurationList = EE247AEA1C3F04ED00AE3E12 /* Build configuration list for PBXNativeTarget "SQLiteTests iOS" */;
			buildPhases = (
				EE247AD91C3F04ED00AE3E12 /* Sources */,
				EE247ADA1C3F04ED00AE3E12 /* Frameworks */,
				EE247ADB1C3F04ED00AE3E12 /* Resources */,
			);
			buildRules = (
			);
			dependencies = (
				EE247AE01C3F04ED00AE3E12 /* PBXTargetDependency */,
			);
			name = "SQLiteTests iOS";
			productName = SQLiteTests;
			productReference = EE247ADD1C3F04ED00AE3E12 /* SQLiteTests iOS.xctest */;
			productType = "com.apple.product-type.bundle.unit-test";
		};
		EE247B3B1C3F3ED000AE3E12 /* SQLite Mac */ = {
			isa = PBXNativeTarget;
			buildConfigurationList = EE247B511C3F3ED000AE3E12 /* Build configuration list for PBXNativeTarget "SQLite Mac" */;
			buildPhases = (
				EE247B371C3F3ED000AE3E12 /* Sources */,
				EE247B381C3F3ED000AE3E12 /* Frameworks */,
				EE247B391C3F3ED000AE3E12 /* Headers */,
				EE247B3A1C3F3ED000AE3E12 /* Resources */,
			);
			buildRules = (
			);
			dependencies = (
			);
			name = "SQLite Mac";
			productName = SQLite;
			productReference = EE247B3C1C3F3ED000AE3E12 /* SQLite.framework */;
			productType = "com.apple.product-type.framework";
		};
		EE247B441C3F3ED000AE3E12 /* SQLiteTests Mac */ = {
			isa = PBXNativeTarget;
			buildConfigurationList = EE247B521C3F3ED000AE3E12 /* Build configuration list for PBXNativeTarget "SQLiteTests Mac" */;
			buildPhases = (
				EE247B411C3F3ED000AE3E12 /* Sources */,
				EE247B421C3F3ED000AE3E12 /* Frameworks */,
				EE247B431C3F3ED000AE3E12 /* Resources */,
			);
			buildRules = (
			);
			dependencies = (
				EE247B481C3F3ED000AE3E12 /* PBXTargetDependency */,
			);
			name = "SQLiteTests Mac";
			productName = SQLiteTests;
			productReference = EE247B451C3F3ED000AE3E12 /* SQLiteTests Mac.xctest */;
			productType = "com.apple.product-type.bundle.unit-test";
		};
/* End PBXNativeTarget section */

/* Begin PBXProject section */
		EE247ACA1C3F04ED00AE3E12 /* Project object */ = {
			isa = PBXProject;
			attributes = {
				LastSwiftUpdateCheck = 0720;
				LastUpgradeCheck = 0800;
				TargetAttributes = {
					03A65E591C6BB0F50062603F = {
						CreatedOnToolsVersion = 7.2;
					};
					03A65E621C6BB0F60062603F = {
						CreatedOnToolsVersion = 7.2;
					};
					A121AC441CA35C79005A31D1 = {
						CreatedOnToolsVersion = 7.3;
					};
					EE247AD21C3F04ED00AE3E12 = {
						CreatedOnToolsVersion = 7.2;
						LastSwiftMigration = 0800;
					};
					EE247ADC1C3F04ED00AE3E12 = {
						CreatedOnToolsVersion = 7.2;
						LastSwiftMigration = 0800;
					};
					EE247B3B1C3F3ED000AE3E12 = {
						CreatedOnToolsVersion = 7.2;
					};
					EE247B441C3F3ED000AE3E12 = {
						CreatedOnToolsVersion = 7.2;
					};
				};
			};
			buildConfigurationList = EE247ACD1C3F04ED00AE3E12 /* Build configuration list for PBXProject "SQLite" */;
			compatibilityVersion = "Xcode 3.2";
			developmentRegion = English;
			hasScannedForEncodings = 0;
			knownRegions = (
				en,
			);
			mainGroup = EE247AC91C3F04ED00AE3E12;
			productRefGroup = EE247AD41C3F04ED00AE3E12 /* Products */;
			projectDirPath = "";
			projectRoot = "";
			targets = (
				EE247AD21C3F04ED00AE3E12 /* SQLite iOS */,
				EE247ADC1C3F04ED00AE3E12 /* SQLiteTests iOS */,
				EE247B3B1C3F3ED000AE3E12 /* SQLite Mac */,
				EE247B441C3F3ED000AE3E12 /* SQLiteTests Mac */,
				03A65E591C6BB0F50062603F /* SQLite tvOS */,
				03A65E621C6BB0F60062603F /* SQLiteTests tvOS */,
				A121AC441CA35C79005A31D1 /* SQLite watchOS */,
			);
		};
/* End PBXProject section */

/* Begin PBXResourcesBuildPhase section */
		03A65E581C6BB0F50062603F /* Resources */ = {
			isa = PBXResourcesBuildPhase;
			buildActionMask = 2147483647;
			files = (
			);
			runOnlyForDeploymentPostprocessing = 0;
		};
		03A65E611C6BB0F60062603F /* Resources */ = {
			isa = PBXResourcesBuildPhase;
			buildActionMask = 2147483647;
			files = (
			);
			runOnlyForDeploymentPostprocessing = 0;
		};
		A121AC431CA35C79005A31D1 /* Resources */ = {
			isa = PBXResourcesBuildPhase;
			buildActionMask = 2147483647;
			files = (
			);
			runOnlyForDeploymentPostprocessing = 0;
		};
		EE247AD11C3F04ED00AE3E12 /* Resources */ = {
			isa = PBXResourcesBuildPhase;
			buildActionMask = 2147483647;
			files = (
			);
			runOnlyForDeploymentPostprocessing = 0;
		};
		EE247ADB1C3F04ED00AE3E12 /* Resources */ = {
			isa = PBXResourcesBuildPhase;
			buildActionMask = 2147483647;
			files = (
			);
			runOnlyForDeploymentPostprocessing = 0;
		};
		EE247B3A1C3F3ED000AE3E12 /* Resources */ = {
			isa = PBXResourcesBuildPhase;
			buildActionMask = 2147483647;
			files = (
			);
			runOnlyForDeploymentPostprocessing = 0;
		};
		EE247B431C3F3ED000AE3E12 /* Resources */ = {
			isa = PBXResourcesBuildPhase;
			buildActionMask = 2147483647;
			files = (
			);
			runOnlyForDeploymentPostprocessing = 0;
		};
/* End PBXResourcesBuildPhase section */

/* Begin PBXSourcesBuildPhase section */
		03A65E551C6BB0F50062603F /* Sources */ = {
			isa = PBXSourcesBuildPhase;
			buildActionMask = 2147483647;
			files = (
				03A65E801C6BB2FB0062603F /* CoreFunctions.swift in Sources */,
				03A65E761C6BB2E60062603F /* Blob.swift in Sources */,
				03A65E7D1C6BB2F70062603F /* R*Tree.swift in Sources */,
				03A65E791C6BB2EF0062603F /* SQLite-Bridging.m in Sources */,
				03A65E7B1C6BB2F70062603F /* Value.swift in Sources */,
				03A65E821C6BB2FB0062603F /* Expression.swift in Sources */,
				03A65E731C6BB2D80062603F /* Foundation.swift in Sources */,
				03A65E7F1C6BB2FB0062603F /* Collation.swift in Sources */,
				03A65E861C6BB2FB0062603F /* Setter.swift in Sources */,
				03A65E811C6BB2FB0062603F /* CustomFunctions.swift in Sources */,
				03A65E7A1C6BB2F70062603F /* Statement.swift in Sources */,
				03A65E741C6BB2DA0062603F /* Helpers.swift in Sources */,
				03A65E831C6BB2FB0062603F /* Operators.swift in Sources */,
				03A65E851C6BB2FB0062603F /* Schema.swift in Sources */,
				03A65E841C6BB2FB0062603F /* Query.swift in Sources */,
				03A65E7C1C6BB2F70062603F /* FTS4.swift in Sources */,
				03A65E771C6BB2E60062603F /* Connection.swift in Sources */,
				03A65E7E1C6BB2FB0062603F /* AggregateFunctions.swift in Sources */,
				19A17EC0D68BA8C03288ADF7 /* FTS5.swift in Sources */,
			);
			runOnlyForDeploymentPostprocessing = 0;
		};
		03A65E5F1C6BB0F60062603F /* Sources */ = {
			isa = PBXSourcesBuildPhase;
			buildActionMask = 2147483647;
			files = (
				03A65E881C6BB3030062603F /* BlobTests.swift in Sources */,
				03A65E901C6BB3030062603F /* R*TreeTests.swift in Sources */,
				03A65E941C6BB3030062603F /* ValueTests.swift in Sources */,
				03A65E8F1C6BB3030062603F /* QueryTests.swift in Sources */,
				03A65E8B1C6BB3030062603F /* CustomFunctionsTests.swift in Sources */,
				03A65E871C6BB3030062603F /* AggregateFunctionsTests.swift in Sources */,
				03A65E921C6BB3030062603F /* SetterTests.swift in Sources */,
				03A65E891C6BB3030062603F /* ConnectionTests.swift in Sources */,
				03A65E8A1C6BB3030062603F /* CoreFunctionsTests.swift in Sources */,
				03A65E931C6BB3030062603F /* StatementTests.swift in Sources */,
				03A65E911C6BB3030062603F /* SchemaTests.swift in Sources */,
				03A65E8D1C6BB3030062603F /* FTS4Tests.swift in Sources */,
				03A65E8C1C6BB3030062603F /* ExpressionTests.swift in Sources */,
				03A65E8E1C6BB3030062603F /* OperatorsTests.swift in Sources */,
				03A65E951C6BB3030062603F /* TestHelpers.swift in Sources */,
				19A17254FBA7894891F7297B /* FTS5Tests.swift in Sources */,
			);
			runOnlyForDeploymentPostprocessing = 0;
		};
		A121AC401CA35C79005A31D1 /* Sources */ = {
			isa = PBXSourcesBuildPhase;
			buildActionMask = 2147483647;
			files = (
			);
			runOnlyForDeploymentPostprocessing = 0;
		};
		EE247ACE1C3F04ED00AE3E12 /* Sources */ = {
			isa = PBXSourcesBuildPhase;
			buildActionMask = 2147483647;
			files = (
				EE247B0F1C3F06E900AE3E12 /* CoreFunctions.swift in Sources */,
				EE247B0A1C3F06E900AE3E12 /* R*Tree.swift in Sources */,
				EE247B031C3F06E900AE3E12 /* Blob.swift in Sources */,
				EE247B0B1C3F06E900AE3E12 /* Foundation.swift in Sources */,
				EE247B041C3F06E900AE3E12 /* Connection.swift in Sources */,
				EE247B111C3F06E900AE3E12 /* Expression.swift in Sources */,
				EE247B0C1C3F06E900AE3E12 /* Helpers.swift in Sources */,
				EE247B0E1C3F06E900AE3E12 /* Collation.swift in Sources */,
				EE247B151C3F06E900AE3E12 /* Setter.swift in Sources */,
				EE247B101C3F06E900AE3E12 /* CustomFunctions.swift in Sources */,
				EE247B091C3F06E900AE3E12 /* FTS4.swift in Sources */,
				EE247B081C3F06E900AE3E12 /* Value.swift in Sources */,
				EE247B121C3F06E900AE3E12 /* Operators.swift in Sources */,
				EE247B141C3F06E900AE3E12 /* Schema.swift in Sources */,
				EE247B131C3F06E900AE3E12 /* Query.swift in Sources */,
				EE247B061C3F06E900AE3E12 /* SQLite-Bridging.m in Sources */,
				EE247B071C3F06E900AE3E12 /* Statement.swift in Sources */,
				EE247B0D1C3F06E900AE3E12 /* AggregateFunctions.swift in Sources */,
				19A1717B10CC941ACB5533D6 /* FTS5.swift in Sources */,
			);
			runOnlyForDeploymentPostprocessing = 0;
		};
		EE247AD91C3F04ED00AE3E12 /* Sources */ = {
			isa = PBXSourcesBuildPhase;
			buildActionMask = 2147483647;
			files = (
				EE247B261C3F137700AE3E12 /* CoreFunctionsTests.swift in Sources */,
				EE247B291C3F137700AE3E12 /* FTS4Tests.swift in Sources */,
				EE247B191C3F134A00AE3E12 /* SetterTests.swift in Sources */,
				EE247B311C3F141E00AE3E12 /* SchemaTests.swift in Sources */,
				EE247B171C3F127200AE3E12 /* TestHelpers.swift in Sources */,
				EE247B281C3F137700AE3E12 /* ExpressionTests.swift in Sources */,
				EE247B271C3F137700AE3E12 /* CustomFunctionsTests.swift in Sources */,
				EE247B341C3F142E00AE3E12 /* StatementTests.swift in Sources */,
				EE247B301C3F141E00AE3E12 /* R*TreeTests.swift in Sources */,
				EE247B231C3F137700AE3E12 /* BlobTests.swift in Sources */,
				EE247B351C3F142E00AE3E12 /* ValueTests.swift in Sources */,
				EE247B2F1C3F141E00AE3E12 /* QueryTests.swift in Sources */,
				EE247B221C3F137700AE3E12 /* AggregateFunctionsTests.swift in Sources */,
				EE247B2E1C3F141E00AE3E12 /* OperatorsTests.swift in Sources */,
				EE247B251C3F137700AE3E12 /* ConnectionTests.swift in Sources */,
				19A171E6FA242F72A308C594 /* FTS5Tests.swift in Sources */,
			);
			runOnlyForDeploymentPostprocessing = 0;
		};
		EE247B371C3F3ED000AE3E12 /* Sources */ = {
			isa = PBXSourcesBuildPhase;
			buildActionMask = 2147483647;
			files = (
				EE247B6F1C3F3FEC00AE3E12 /* CoreFunctions.swift in Sources */,
				EE247B651C3F3FEC00AE3E12 /* Blob.swift in Sources */,
				EE247B6C1C3F3FEC00AE3E12 /* R*Tree.swift in Sources */,
				EE247B681C3F3FEC00AE3E12 /* SQLite-Bridging.m in Sources */,
				EE247B6A1C3F3FEC00AE3E12 /* Value.swift in Sources */,
				EE247B711C3F3FEC00AE3E12 /* Expression.swift in Sources */,
				EE247B631C3F3FDB00AE3E12 /* Foundation.swift in Sources */,
				EE247B6E1C3F3FEC00AE3E12 /* Collation.swift in Sources */,
				EE247B751C3F3FEC00AE3E12 /* Setter.swift in Sources */,
				EE247B701C3F3FEC00AE3E12 /* CustomFunctions.swift in Sources */,
				EE247B691C3F3FEC00AE3E12 /* Statement.swift in Sources */,
				EE247B641C3F3FDB00AE3E12 /* Helpers.swift in Sources */,
				EE247B721C3F3FEC00AE3E12 /* Operators.swift in Sources */,
				EE247B741C3F3FEC00AE3E12 /* Schema.swift in Sources */,
				EE247B731C3F3FEC00AE3E12 /* Query.swift in Sources */,
				EE247B6B1C3F3FEC00AE3E12 /* FTS4.swift in Sources */,
				EE247B661C3F3FEC00AE3E12 /* Connection.swift in Sources */,
				EE247B6D1C3F3FEC00AE3E12 /* AggregateFunctions.swift in Sources */,
				19A1750CEE9B05267995CF3D /* FTS5.swift in Sources */,
			);
			runOnlyForDeploymentPostprocessing = 0;
		};
		EE247B411C3F3ED000AE3E12 /* Sources */ = {
			isa = PBXSourcesBuildPhase;
			buildActionMask = 2147483647;
			files = (
				EE247B561C3F3FC700AE3E12 /* CoreFunctionsTests.swift in Sources */,
				EE247B5A1C3F3FC700AE3E12 /* OperatorsTests.swift in Sources */,
				EE247B541C3F3FC700AE3E12 /* BlobTests.swift in Sources */,
				EE247B5D1C3F3FC700AE3E12 /* SchemaTests.swift in Sources */,
				EE247B591C3F3FC700AE3E12 /* FTS4Tests.swift in Sources */,
				EE247B531C3F3FC700AE3E12 /* AggregateFunctionsTests.swift in Sources */,
				EE247B5F1C3F3FC700AE3E12 /* StatementTests.swift in Sources */,
				EE247B5C1C3F3FC700AE3E12 /* R*TreeTests.swift in Sources */,
				EE247B571C3F3FC700AE3E12 /* CustomFunctionsTests.swift in Sources */,
				EE247B601C3F3FC700AE3E12 /* ValueTests.swift in Sources */,
				EE247B551C3F3FC700AE3E12 /* ConnectionTests.swift in Sources */,
				EE247B611C3F3FC700AE3E12 /* TestHelpers.swift in Sources */,
				EE247B581C3F3FC700AE3E12 /* ExpressionTests.swift in Sources */,
				EE247B5E1C3F3FC700AE3E12 /* SetterTests.swift in Sources */,
				EE247B5B1C3F3FC700AE3E12 /* QueryTests.swift in Sources */,
				19A174D78559CD30679BCCCB /* FTS5Tests.swift in Sources */,
			);
			runOnlyForDeploymentPostprocessing = 0;
		};
/* End PBXSourcesBuildPhase section */

/* Begin PBXTargetDependency section */
		03A65E661C6BB0F60062603F /* PBXTargetDependency */ = {
			isa = PBXTargetDependency;
			target = 03A65E591C6BB0F50062603F /* SQLite tvOS */;
			targetProxy = 03A65E651C6BB0F60062603F /* PBXContainerItemProxy */;
		};
		EE247AE01C3F04ED00AE3E12 /* PBXTargetDependency */ = {
			isa = PBXTargetDependency;
			target = EE247AD21C3F04ED00AE3E12 /* SQLite iOS */;
			targetProxy = EE247ADF1C3F04ED00AE3E12 /* PBXContainerItemProxy */;
		};
		EE247B481C3F3ED000AE3E12 /* PBXTargetDependency */ = {
			isa = PBXTargetDependency;
			target = EE247B3B1C3F3ED000AE3E12 /* SQLite Mac */;
			targetProxy = EE247B471C3F3ED000AE3E12 /* PBXContainerItemProxy */;
		};
/* End PBXTargetDependency section */

/* Begin XCBuildConfiguration section */
		03A65E6B1C6BB0F60062603F /* Debug */ = {
			isa = XCBuildConfiguration;
			buildSettings = {
				DEFINES_MODULE = YES;
				DYLIB_COMPATIBILITY_VERSION = 1;
				DYLIB_CURRENT_VERSION = 1;
				DYLIB_INSTALL_NAME_BASE = "@rpath";
				INFOPLIST_FILE = SQLite/Info.plist;
				INSTALL_PATH = "$(LOCAL_LIBRARY_DIR)/Frameworks";
				LD_RUNPATH_SEARCH_PATHS = "$(inherited) @executable_path/Frameworks @loader_path/Frameworks";
				PRODUCT_BUNDLE_IDENTIFIER = com.stephencelis.SQLite;
				PRODUCT_NAME = SQLite;
				SDKROOT = appletvos;
				SKIP_INSTALL = YES;
				"SWIFT_INCLUDE_PATHS[sdk=appletvos*]" = "$(SRCROOT)/CocoaPods/appletvos";
				"SWIFT_INCLUDE_PATHS[sdk=appletvsimulator*]" = "$(SRCROOT)/CocoaPods/appletvsimulator";
				TVOS_DEPLOYMENT_TARGET = 9.1;
			};
			name = Debug;
		};
		03A65E6C1C6BB0F60062603F /* Release */ = {
			isa = XCBuildConfiguration;
			buildSettings = {
				DEFINES_MODULE = YES;
				DYLIB_COMPATIBILITY_VERSION = 1;
				DYLIB_CURRENT_VERSION = 1;
				DYLIB_INSTALL_NAME_BASE = "@rpath";
				INFOPLIST_FILE = SQLite/Info.plist;
				INSTALL_PATH = "$(LOCAL_LIBRARY_DIR)/Frameworks";
				LD_RUNPATH_SEARCH_PATHS = "$(inherited) @executable_path/Frameworks @loader_path/Frameworks";
				PRODUCT_BUNDLE_IDENTIFIER = com.stephencelis.SQLite;
				PRODUCT_NAME = SQLite;
				SDKROOT = appletvos;
				SKIP_INSTALL = YES;
				"SWIFT_INCLUDE_PATHS[sdk=appletvos*]" = "$(SRCROOT)/CocoaPods/appletvos";
				"SWIFT_INCLUDE_PATHS[sdk=appletvsimulator*]" = "$(SRCROOT)/CocoaPods/appletvsimulator";
				SWIFT_OPTIMIZATION_LEVEL = "-Owholemodule";
				TVOS_DEPLOYMENT_TARGET = 9.1;
			};
			name = Release;
		};
		03A65E6D1C6BB0F60062603F /* Debug */ = {
			isa = XCBuildConfiguration;
			buildSettings = {
				INFOPLIST_FILE = SQLite/Info.plist;
				LD_RUNPATH_SEARCH_PATHS = "$(inherited) @executable_path/Frameworks @loader_path/Frameworks";
				PRODUCT_BUNDLE_IDENTIFIER = com.stephencelis.SQLiteTests;
				PRODUCT_NAME = "$(TARGET_NAME)";
				SDKROOT = appletvos;
				TVOS_DEPLOYMENT_TARGET = 9.1;
			};
			name = Debug;
		};
		03A65E6E1C6BB0F60062603F /* Release */ = {
			isa = XCBuildConfiguration;
			buildSettings = {
				INFOPLIST_FILE = SQLite/Info.plist;
				LD_RUNPATH_SEARCH_PATHS = "$(inherited) @executable_path/Frameworks @loader_path/Frameworks";
				PRODUCT_BUNDLE_IDENTIFIER = com.stephencelis.SQLiteTests;
				PRODUCT_NAME = "$(TARGET_NAME)";
				SDKROOT = appletvos;
				SWIFT_OPTIMIZATION_LEVEL = "-Owholemodule";
				TVOS_DEPLOYMENT_TARGET = 9.1;
			};
			name = Release;
		};
		A121AC4A1CA35C79005A31D1 /* Debug */ = {
			isa = XCBuildConfiguration;
			buildSettings = {
				APPLICATION_EXTENSION_API_ONLY = YES;
				CLANG_ANALYZER_NONNULL = YES;
				DEFINES_MODULE = YES;
				DYLIB_COMPATIBILITY_VERSION = 1;
				DYLIB_CURRENT_VERSION = 1;
				DYLIB_INSTALL_NAME_BASE = "@rpath";
				INFOPLIST_FILE = SQLite/Info.plist;
				INSTALL_PATH = "$(LOCAL_LIBRARY_DIR)/Frameworks";
				LD_RUNPATH_SEARCH_PATHS = "$(inherited) @executable_path/Frameworks @loader_path/Frameworks";
				PRODUCT_BUNDLE_IDENTIFIER = com.stephencelis.SQLite;
				PRODUCT_NAME = SQLite;
				SDKROOT = watchos;
				SKIP_INSTALL = YES;
				TARGETED_DEVICE_FAMILY = 4;
				WATCHOS_DEPLOYMENT_TARGET = 2.2;
			};
			name = Debug;
		};
		A121AC4B1CA35C79005A31D1 /* Release */ = {
			isa = XCBuildConfiguration;
			buildSettings = {
				APPLICATION_EXTENSION_API_ONLY = YES;
				CLANG_ANALYZER_NONNULL = YES;
				DEFINES_MODULE = YES;
				DYLIB_COMPATIBILITY_VERSION = 1;
				DYLIB_CURRENT_VERSION = 1;
				DYLIB_INSTALL_NAME_BASE = "@rpath";
				INFOPLIST_FILE = SQLite/Info.plist;
				INSTALL_PATH = "$(LOCAL_LIBRARY_DIR)/Frameworks";
				LD_RUNPATH_SEARCH_PATHS = "$(inherited) @executable_path/Frameworks @loader_path/Frameworks";
				PRODUCT_BUNDLE_IDENTIFIER = com.stephencelis.SQLite;
				PRODUCT_NAME = SQLite;
				SDKROOT = watchos;
				SKIP_INSTALL = YES;
				TARGETED_DEVICE_FAMILY = 4;
				WATCHOS_DEPLOYMENT_TARGET = 2.2;
			};
			name = Release;
		};
		EE247AE51C3F04ED00AE3E12 /* Debug */ = {
			isa = XCBuildConfiguration;
			buildSettings = {
				ALWAYS_SEARCH_USER_PATHS = NO;
				CLANG_CXX_LANGUAGE_STANDARD = "gnu++0x";
				CLANG_CXX_LIBRARY = "libc++";
				CLANG_ENABLE_MODULES = YES;
				CLANG_ENABLE_OBJC_ARC = YES;
				CLANG_WARN_BOOL_CONVERSION = YES;
				CLANG_WARN_CONSTANT_CONVERSION = YES;
				CLANG_WARN_DIRECT_OBJC_ISA_USAGE = YES_ERROR;
				CLANG_WARN_EMPTY_BODY = YES;
				CLANG_WARN_ENUM_CONVERSION = YES;
				CLANG_WARN_INT_CONVERSION = YES;
				CLANG_WARN_OBJC_ROOT_CLASS = YES_ERROR;
				CLANG_WARN_UNREACHABLE_CODE = YES;
				CLANG_WARN__DUPLICATE_METHOD_MATCH = YES;
				"CODE_SIGN_IDENTITY[sdk=iphoneos*]" = "iPhone Developer";
				COPY_PHASE_STRIP = NO;
				CURRENT_PROJECT_VERSION = 1;
				DEBUG_INFORMATION_FORMAT = dwarf;
				ENABLE_STRICT_OBJC_MSGSEND = YES;
				ENABLE_TESTABILITY = YES;
				GCC_C_LANGUAGE_STANDARD = gnu99;
				GCC_DYNAMIC_NO_PIC = NO;
				GCC_NO_COMMON_BLOCKS = YES;
				GCC_OPTIMIZATION_LEVEL = 0;
				GCC_PREPROCESSOR_DEFINITIONS = (
					"DEBUG=1",
					"$(inherited)",
				);
				GCC_WARN_64_TO_32_BIT_CONVERSION = YES;
				GCC_WARN_ABOUT_RETURN_TYPE = YES_ERROR;
				GCC_WARN_UNDECLARED_SELECTOR = YES;
				GCC_WARN_UNINITIALIZED_AUTOS = YES_AGGRESSIVE;
				GCC_WARN_UNUSED_FUNCTION = YES;
				GCC_WARN_UNUSED_VARIABLE = YES;
				IPHONEOS_DEPLOYMENT_TARGET = 8.0;
				MACOSX_DEPLOYMENT_TARGET = 10.9;
				MTL_ENABLE_DEBUG_INFO = YES;
				ONLY_ACTIVE_ARCH = YES;
				PRODUCT_NAME = "";
				SDKROOT = iphoneos;
				SWIFT_OPTIMIZATION_LEVEL = "-Onone";
				TARGETED_DEVICE_FAMILY = "1,2,3";
				VERSIONING_SYSTEM = "apple-generic";
				VERSION_INFO_PREFIX = "";
			};
			name = Debug;
		};
		EE247AE61C3F04ED00AE3E12 /* Release */ = {
			isa = XCBuildConfiguration;
			buildSettings = {
				ALWAYS_SEARCH_USER_PATHS = NO;
				CLANG_CXX_LANGUAGE_STANDARD = "gnu++0x";
				CLANG_CXX_LIBRARY = "libc++";
				CLANG_ENABLE_MODULES = YES;
				CLANG_ENABLE_OBJC_ARC = YES;
				CLANG_WARN_BOOL_CONVERSION = YES;
				CLANG_WARN_CONSTANT_CONVERSION = YES;
				CLANG_WARN_DIRECT_OBJC_ISA_USAGE = YES_ERROR;
				CLANG_WARN_EMPTY_BODY = YES;
				CLANG_WARN_ENUM_CONVERSION = YES;
				CLANG_WARN_INT_CONVERSION = YES;
				CLANG_WARN_OBJC_ROOT_CLASS = YES_ERROR;
				CLANG_WARN_UNREACHABLE_CODE = YES;
				CLANG_WARN__DUPLICATE_METHOD_MATCH = YES;
				"CODE_SIGN_IDENTITY[sdk=iphoneos*]" = "iPhone Developer";
				COPY_PHASE_STRIP = NO;
				CURRENT_PROJECT_VERSION = 1;
				DEBUG_INFORMATION_FORMAT = "dwarf-with-dsym";
				ENABLE_NS_ASSERTIONS = NO;
				ENABLE_STRICT_OBJC_MSGSEND = YES;
				GCC_C_LANGUAGE_STANDARD = gnu99;
				GCC_NO_COMMON_BLOCKS = YES;
				GCC_WARN_64_TO_32_BIT_CONVERSION = YES;
				GCC_WARN_ABOUT_RETURN_TYPE = YES_ERROR;
				GCC_WARN_UNDECLARED_SELECTOR = YES;
				GCC_WARN_UNINITIALIZED_AUTOS = YES_AGGRESSIVE;
				GCC_WARN_UNUSED_FUNCTION = YES;
				GCC_WARN_UNUSED_VARIABLE = YES;
				IPHONEOS_DEPLOYMENT_TARGET = 8.0;
				MACOSX_DEPLOYMENT_TARGET = 10.9;
				MTL_ENABLE_DEBUG_INFO = NO;
				PRODUCT_NAME = "";
				SDKROOT = iphoneos;
				TARGETED_DEVICE_FAMILY = "1,2,3";
				VALIDATE_PRODUCT = YES;
				VERSIONING_SYSTEM = "apple-generic";
				VERSION_INFO_PREFIX = "";
			};
			name = Release;
		};
		EE247AE81C3F04ED00AE3E12 /* Debug */ = {
			isa = XCBuildConfiguration;
			buildSettings = {
				APPLICATION_EXTENSION_API_ONLY = YES;
				CLANG_ENABLE_MODULES = YES;
				DEFINES_MODULE = YES;
				DYLIB_COMPATIBILITY_VERSION = 1;
				DYLIB_CURRENT_VERSION = 1;
				DYLIB_INSTALL_NAME_BASE = "@rpath";
				INFOPLIST_FILE = SQLite/Info.plist;
				INSTALL_PATH = "$(LOCAL_LIBRARY_DIR)/Frameworks";
				IPHONEOS_DEPLOYMENT_TARGET = 8.0;
				LD_RUNPATH_SEARCH_PATHS = "$(inherited) @executable_path/Frameworks @loader_path/Frameworks";
				PRODUCT_BUNDLE_IDENTIFIER = com.stephencelis.SQLite;
				PRODUCT_NAME = SQLite;
				SKIP_INSTALL = YES;
				"SWIFT_INCLUDE_PATHS[sdk=iphoneos*]" = "$(SRCROOT)/CocoaPods/iphoneos";
				"SWIFT_INCLUDE_PATHS[sdk=iphonesimulator*]" = "$(SRCROOT)/CocoaPods/iphonesimulator";
				SWIFT_OPTIMIZATION_LEVEL = "-Onone";
				SWIFT_VERSION = 3.0;
			};
			name = Debug;
		};
		EE247AE91C3F04ED00AE3E12 /* Release */ = {
			isa = XCBuildConfiguration;
			buildSettings = {
				APPLICATION_EXTENSION_API_ONLY = YES;
				CLANG_ENABLE_MODULES = YES;
				DEFINES_MODULE = YES;
				DYLIB_COMPATIBILITY_VERSION = 1;
				DYLIB_CURRENT_VERSION = 1;
				DYLIB_INSTALL_NAME_BASE = "@rpath";
				INFOPLIST_FILE = SQLite/Info.plist;
				INSTALL_PATH = "$(LOCAL_LIBRARY_DIR)/Frameworks";
				IPHONEOS_DEPLOYMENT_TARGET = 8.0;
				LD_RUNPATH_SEARCH_PATHS = "$(inherited) @executable_path/Frameworks @loader_path/Frameworks";
				PRODUCT_BUNDLE_IDENTIFIER = com.stephencelis.SQLite;
				PRODUCT_NAME = SQLite;
				SKIP_INSTALL = YES;
				"SWIFT_INCLUDE_PATHS[sdk=iphoneos*]" = "$(SRCROOT)/CocoaPods/iphoneos";
				"SWIFT_INCLUDE_PATHS[sdk=iphonesimulator*]" = "$(SRCROOT)/CocoaPods/iphonesimulator";
				SWIFT_OPTIMIZATION_LEVEL = "-Owholemodule";
				SWIFT_VERSION = 3.0;
			};
			name = Release;
		};
		EE247AEB1C3F04ED00AE3E12 /* Debug */ = {
			isa = XCBuildConfiguration;
			buildSettings = {
				INFOPLIST_FILE = SQLiteTests/Info.plist;
				LD_RUNPATH_SEARCH_PATHS = "$(inherited) @executable_path/Frameworks @loader_path/Frameworks";
				PRODUCT_BUNDLE_IDENTIFIER = com.stephencelis.SQLiteTests;
				PRODUCT_NAME = "$(TARGET_NAME)";
				SWIFT_VERSION = 3.0;
			};
			name = Debug;
		};
		EE247AEC1C3F04ED00AE3E12 /* Release */ = {
			isa = XCBuildConfiguration;
			buildSettings = {
				INFOPLIST_FILE = SQLiteTests/Info.plist;
				LD_RUNPATH_SEARCH_PATHS = "$(inherited) @executable_path/Frameworks @loader_path/Frameworks";
				PRODUCT_BUNDLE_IDENTIFIER = com.stephencelis.SQLiteTests;
				PRODUCT_NAME = "$(TARGET_NAME)";
				SWIFT_OPTIMIZATION_LEVEL = "-Owholemodule";
<<<<<<< HEAD
=======
				SWIFT_VERSION = 3.0;
>>>>>>> 2fea2a2d
			};
			name = Release;
		};
		EE247B4D1C3F3ED000AE3E12 /* Debug */ = {
			isa = XCBuildConfiguration;
			buildSettings = {
				APPLICATION_EXTENSION_API_ONLY = YES;
				CODE_SIGN_IDENTITY = "-";
				COMBINE_HIDPI_IMAGES = YES;
				DEFINES_MODULE = YES;
				DYLIB_COMPATIBILITY_VERSION = 1;
				DYLIB_CURRENT_VERSION = 1;
				DYLIB_INSTALL_NAME_BASE = "@rpath";
				FRAMEWORK_VERSION = A;
				INFOPLIST_FILE = SQLite/Info.plist;
				INSTALL_PATH = "$(LOCAL_LIBRARY_DIR)/Frameworks";
				LD_RUNPATH_SEARCH_PATHS = "$(inherited) @executable_path/../Frameworks @loader_path/Frameworks";
				MACOSX_DEPLOYMENT_TARGET = 10.9;
				PRODUCT_BUNDLE_IDENTIFIER = com.stephencelis.SQLite;
				PRODUCT_NAME = SQLite;
				SDKROOT = macosx;
				SKIP_INSTALL = YES;
				SWIFT_INCLUDE_PATHS = "";
				"SWIFT_INCLUDE_PATHS[sdk=macosx*]" = "$(SRCROOT)/CocoaPods/macosx";
			};
			name = Debug;
		};
		EE247B4E1C3F3ED000AE3E12 /* Release */ = {
			isa = XCBuildConfiguration;
			buildSettings = {
				APPLICATION_EXTENSION_API_ONLY = YES;
				CODE_SIGN_IDENTITY = "-";
				COMBINE_HIDPI_IMAGES = YES;
				DEFINES_MODULE = YES;
				DYLIB_COMPATIBILITY_VERSION = 1;
				DYLIB_CURRENT_VERSION = 1;
				DYLIB_INSTALL_NAME_BASE = "@rpath";
				FRAMEWORK_VERSION = A;
				INFOPLIST_FILE = SQLite/Info.plist;
				INSTALL_PATH = "$(LOCAL_LIBRARY_DIR)/Frameworks";
				LD_RUNPATH_SEARCH_PATHS = "$(inherited) @executable_path/../Frameworks @loader_path/Frameworks";
				MACOSX_DEPLOYMENT_TARGET = 10.9;
				PRODUCT_BUNDLE_IDENTIFIER = com.stephencelis.SQLite;
				PRODUCT_NAME = SQLite;
				SDKROOT = macosx;
				SKIP_INSTALL = YES;
				SWIFT_INCLUDE_PATHS = "";
				"SWIFT_INCLUDE_PATHS[sdk=macosx*]" = "$(SRCROOT)/CocoaPods/macosx";
				SWIFT_OPTIMIZATION_LEVEL = "-Owholemodule";
			};
			name = Release;
		};
		EE247B4F1C3F3ED000AE3E12 /* Debug */ = {
			isa = XCBuildConfiguration;
			buildSettings = {
				CODE_SIGN_IDENTITY = "-";
				COMBINE_HIDPI_IMAGES = YES;
				INFOPLIST_FILE = SQLiteTests/Info.plist;
				LD_RUNPATH_SEARCH_PATHS = "$(inherited) @executable_path/../Frameworks @loader_path/../Frameworks";
				MACOSX_DEPLOYMENT_TARGET = 10.11;
				PRODUCT_BUNDLE_IDENTIFIER = com.stephencelis.SQLiteTests;
				PRODUCT_NAME = "$(TARGET_NAME)";
				SDKROOT = macosx;
			};
			name = Debug;
		};
		EE247B501C3F3ED000AE3E12 /* Release */ = {
			isa = XCBuildConfiguration;
			buildSettings = {
				CODE_SIGN_IDENTITY = "-";
				COMBINE_HIDPI_IMAGES = YES;
				INFOPLIST_FILE = SQLiteTests/Info.plist;
				LD_RUNPATH_SEARCH_PATHS = "$(inherited) @executable_path/../Frameworks @loader_path/../Frameworks";
				MACOSX_DEPLOYMENT_TARGET = 10.11;
				PRODUCT_BUNDLE_IDENTIFIER = com.stephencelis.SQLiteTests;
				PRODUCT_NAME = "$(TARGET_NAME)";
				SDKROOT = macosx;
				SWIFT_OPTIMIZATION_LEVEL = "-Owholemodule";
<<<<<<< HEAD
				SWIFT_VERSION = 3.0;
=======
>>>>>>> 2fea2a2d
			};
			name = Release;
		};
/* End XCBuildConfiguration section */

/* Begin XCConfigurationList section */
		03A65E6F1C6BB0F60062603F /* Build configuration list for PBXNativeTarget "SQLite tvOS" */ = {
			isa = XCConfigurationList;
			buildConfigurations = (
				03A65E6B1C6BB0F60062603F /* Debug */,
				03A65E6C1C6BB0F60062603F /* Release */,
			);
			defaultConfigurationIsVisible = 0;
			defaultConfigurationName = Release;
		};
		03A65E701C6BB0F60062603F /* Build configuration list for PBXNativeTarget "SQLiteTests tvOS" */ = {
			isa = XCConfigurationList;
			buildConfigurations = (
				03A65E6D1C6BB0F60062603F /* Debug */,
				03A65E6E1C6BB0F60062603F /* Release */,
			);
			defaultConfigurationIsVisible = 0;
			defaultConfigurationName = Release;
		};
		A121AC4C1CA35C79005A31D1 /* Build configuration list for PBXNativeTarget "SQLite watchOS" */ = {
			isa = XCConfigurationList;
			buildConfigurations = (
				A121AC4A1CA35C79005A31D1 /* Debug */,
				A121AC4B1CA35C79005A31D1 /* Release */,
			);
			defaultConfigurationIsVisible = 0;
			defaultConfigurationName = Release;
		};
		EE247ACD1C3F04ED00AE3E12 /* Build configuration list for PBXProject "SQLite" */ = {
			isa = XCConfigurationList;
			buildConfigurations = (
				EE247AE51C3F04ED00AE3E12 /* Debug */,
				EE247AE61C3F04ED00AE3E12 /* Release */,
			);
			defaultConfigurationIsVisible = 0;
			defaultConfigurationName = Release;
		};
		EE247AE71C3F04ED00AE3E12 /* Build configuration list for PBXNativeTarget "SQLite iOS" */ = {
			isa = XCConfigurationList;
			buildConfigurations = (
				EE247AE81C3F04ED00AE3E12 /* Debug */,
				EE247AE91C3F04ED00AE3E12 /* Release */,
			);
			defaultConfigurationIsVisible = 0;
			defaultConfigurationName = Release;
		};
		EE247AEA1C3F04ED00AE3E12 /* Build configuration list for PBXNativeTarget "SQLiteTests iOS" */ = {
			isa = XCConfigurationList;
			buildConfigurations = (
				EE247AEB1C3F04ED00AE3E12 /* Debug */,
				EE247AEC1C3F04ED00AE3E12 /* Release */,
			);
			defaultConfigurationIsVisible = 0;
			defaultConfigurationName = Release;
		};
		EE247B511C3F3ED000AE3E12 /* Build configuration list for PBXNativeTarget "SQLite Mac" */ = {
			isa = XCConfigurationList;
			buildConfigurations = (
				EE247B4D1C3F3ED000AE3E12 /* Debug */,
				EE247B4E1C3F3ED000AE3E12 /* Release */,
			);
			defaultConfigurationIsVisible = 0;
			defaultConfigurationName = Release;
		};
		EE247B521C3F3ED000AE3E12 /* Build configuration list for PBXNativeTarget "SQLiteTests Mac" */ = {
			isa = XCConfigurationList;
			buildConfigurations = (
				EE247B4F1C3F3ED000AE3E12 /* Debug */,
				EE247B501C3F3ED000AE3E12 /* Release */,
			);
			defaultConfigurationIsVisible = 0;
			defaultConfigurationName = Release;
		};
/* End XCConfigurationList section */
	};
	rootObject = EE247ACA1C3F04ED00AE3E12 /* Project object */;
}<|MERGE_RESOLUTION|>--- conflicted
+++ resolved
@@ -224,7 +224,6 @@
 		EE91808D1C46E5230038162A /* SQLite-Bridging.h */ = {isa = PBXFileReference; fileEncoding = 4; lastKnownFileType = sourcecode.c.h; path = "SQLite-Bridging.h"; sourceTree = "<group>"; };
 		EE9180911C46E9D30038162A /* libsqlite3.tbd */ = {isa = PBXFileReference; lastKnownFileType = "sourcecode.text-based-dylib-definition"; name = libsqlite3.tbd; path = Platforms/MacOSX.platform/Developer/SDKs/MacOSX10.11.sdk/usr/lib/libsqlite3.tbd; sourceTree = DEVELOPER_DIR; };
 		EE9180931C46EA210038162A /* libsqlite3.tbd */ = {isa = PBXFileReference; lastKnownFileType = "sourcecode.text-based-dylib-definition"; name = libsqlite3.tbd; path = usr/lib/libsqlite3.tbd; sourceTree = SDKROOT; };
-		F30C7D771D3E3888002589F3 /* libsqlite3.0.tbd */ = {isa = PBXFileReference; lastKnownFileType = "sourcecode.text-based-dylib-definition"; name = libsqlite3.0.tbd; path = usr/lib/libsqlite3.0.tbd; sourceTree = SDKROOT; };
 /* End PBXFileReference section */
 
 /* Begin PBXFrameworksBuildPhase section */
@@ -364,7 +363,6 @@
 				EE247AE11C3F04ED00AE3E12 /* SQLiteTests */,
 				EE247B8A1C3F81D000AE3E12 /* Metadata */,
 				EE247AD41C3F04ED00AE3E12 /* Products */,
-				F30C7D761D3E3888002589F3 /* Frameworks */,
 			);
 			indentWidth = 4;
 			sourceTree = "<group>";
@@ -496,14 +494,6 @@
 				EE247B921C3F822600AE3E12 /* playground@2x.png */,
 			);
 			path = Resources;
-			sourceTree = "<group>";
-		};
-		F30C7D761D3E3888002589F3 /* Frameworks */ = {
-			isa = PBXGroup;
-			children = (
-				F30C7D771D3E3888002589F3 /* libsqlite3.0.tbd */,
-			);
-			name = Frameworks;
 			sourceTree = "<group>";
 		};
 /* End PBXGroup section */
@@ -1229,10 +1219,7 @@
 				PRODUCT_BUNDLE_IDENTIFIER = com.stephencelis.SQLiteTests;
 				PRODUCT_NAME = "$(TARGET_NAME)";
 				SWIFT_OPTIMIZATION_LEVEL = "-Owholemodule";
-<<<<<<< HEAD
-=======
 				SWIFT_VERSION = 3.0;
->>>>>>> 2fea2a2d
 			};
 			name = Release;
 		};
@@ -1311,10 +1298,6 @@
 				PRODUCT_NAME = "$(TARGET_NAME)";
 				SDKROOT = macosx;
 				SWIFT_OPTIMIZATION_LEVEL = "-Owholemodule";
-<<<<<<< HEAD
-				SWIFT_VERSION = 3.0;
-=======
->>>>>>> 2fea2a2d
 			};
 			name = Release;
 		};
