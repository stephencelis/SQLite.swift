// !$*UTF8*$!
{
	archiveVersion = 1;
	classes = {
	};
	objectVersion = 46;
	objects = {

/* Begin PBXBuildFile section */
		03A65E641C6BB0F60062603F /* SQLite.framework in Frameworks */ = {isa = PBXBuildFile; fileRef = 03A65E5A1C6BB0F50062603F /* SQLite.framework */; };
		03A65E711C6BB2CD0062603F /* usr/include/sqlite3.h in Headers */ = {isa = PBXBuildFile; fileRef = EE91808B1C46E34A0038162A /* usr/include/sqlite3.h */; settings = {ATTRIBUTES = (Public, ); }; };
		03A65E721C6BB2D30062603F /* SQLite.h in Headers */ = {isa = PBXBuildFile; fileRef = EE247AD61C3F04ED00AE3E12 /* SQLite.h */; settings = {ATTRIBUTES = (Public, ); }; };
		03A65E731C6BB2D80062603F /* Foundation.swift in Sources */ = {isa = PBXBuildFile; fileRef = EE247AF71C3F06E900AE3E12 /* Foundation.swift */; };
		03A65E741C6BB2DA0062603F /* Helpers.swift in Sources */ = {isa = PBXBuildFile; fileRef = EE247AF81C3F06E900AE3E12 /* Helpers.swift */; };
		03A65E751C6BB2DF0062603F /* SQLite-Bridging.h in Headers */ = {isa = PBXBuildFile; fileRef = EE91808D1C46E5230038162A /* SQLite-Bridging.h */; settings = {ATTRIBUTES = (Public, ); }; };
		03A65E761C6BB2E60062603F /* Blob.swift in Sources */ = {isa = PBXBuildFile; fileRef = EE247AEE1C3F06E900AE3E12 /* Blob.swift */; };
		03A65E771C6BB2E60062603F /* Connection.swift in Sources */ = {isa = PBXBuildFile; fileRef = EE247AEF1C3F06E900AE3E12 /* Connection.swift */; };
		03A65E781C6BB2EA0062603F /* fts3_tokenizer.h in Headers */ = {isa = PBXBuildFile; fileRef = EE247AF01C3F06E900AE3E12 /* fts3_tokenizer.h */; };
		03A65E791C6BB2EF0062603F /* SQLite-Bridging.m in Sources */ = {isa = PBXBuildFile; fileRef = EE247AF11C3F06E900AE3E12 /* SQLite-Bridging.m */; };
		03A65E7A1C6BB2F70062603F /* Statement.swift in Sources */ = {isa = PBXBuildFile; fileRef = EE247AF21C3F06E900AE3E12 /* Statement.swift */; };
		03A65E7B1C6BB2F70062603F /* Value.swift in Sources */ = {isa = PBXBuildFile; fileRef = EE247AF31C3F06E900AE3E12 /* Value.swift */; };
		03A65E7C1C6BB2F70062603F /* FTS4.swift in Sources */ = {isa = PBXBuildFile; fileRef = EE247AF51C3F06E900AE3E12 /* FTS4.swift */; };
		03A65E7D1C6BB2F70062603F /* RTree.swift in Sources */ = {isa = PBXBuildFile; fileRef = EE247AF61C3F06E900AE3E12 /* RTree.swift */; };
		03A65E7E1C6BB2FB0062603F /* AggregateFunctions.swift in Sources */ = {isa = PBXBuildFile; fileRef = EE247AFA1C3F06E900AE3E12 /* AggregateFunctions.swift */; };
		03A65E7F1C6BB2FB0062603F /* Collation.swift in Sources */ = {isa = PBXBuildFile; fileRef = EE247AFB1C3F06E900AE3E12 /* Collation.swift */; };
		03A65E801C6BB2FB0062603F /* CoreFunctions.swift in Sources */ = {isa = PBXBuildFile; fileRef = EE247AFC1C3F06E900AE3E12 /* CoreFunctions.swift */; };
		03A65E811C6BB2FB0062603F /* CustomFunctions.swift in Sources */ = {isa = PBXBuildFile; fileRef = EE247AFD1C3F06E900AE3E12 /* CustomFunctions.swift */; };
		03A65E821C6BB2FB0062603F /* Expression.swift in Sources */ = {isa = PBXBuildFile; fileRef = EE247AFE1C3F06E900AE3E12 /* Expression.swift */; };
		03A65E831C6BB2FB0062603F /* Operators.swift in Sources */ = {isa = PBXBuildFile; fileRef = EE247AFF1C3F06E900AE3E12 /* Operators.swift */; };
		03A65E841C6BB2FB0062603F /* Query.swift in Sources */ = {isa = PBXBuildFile; fileRef = EE247B001C3F06E900AE3E12 /* Query.swift */; };
		03A65E851C6BB2FB0062603F /* Schema.swift in Sources */ = {isa = PBXBuildFile; fileRef = EE247B011C3F06E900AE3E12 /* Schema.swift */; };
		03A65E861C6BB2FB0062603F /* Setter.swift in Sources */ = {isa = PBXBuildFile; fileRef = EE247B021C3F06E900AE3E12 /* Setter.swift */; };
		03A65E871C6BB3030062603F /* AggregateFunctionsTests.swift in Sources */ = {isa = PBXBuildFile; fileRef = EE247B1A1C3F137700AE3E12 /* AggregateFunctionsTests.swift */; };
		03A65E881C6BB3030062603F /* BlobTests.swift in Sources */ = {isa = PBXBuildFile; fileRef = EE247B1B1C3F137700AE3E12 /* BlobTests.swift */; };
		03A65E891C6BB3030062603F /* ConnectionTests.swift in Sources */ = {isa = PBXBuildFile; fileRef = EE247B1D1C3F137700AE3E12 /* ConnectionTests.swift */; };
		03A65E8A1C6BB3030062603F /* CoreFunctionsTests.swift in Sources */ = {isa = PBXBuildFile; fileRef = EE247B1E1C3F137700AE3E12 /* CoreFunctionsTests.swift */; };
		03A65E8B1C6BB3030062603F /* CustomFunctionsTests.swift in Sources */ = {isa = PBXBuildFile; fileRef = EE247B1F1C3F137700AE3E12 /* CustomFunctionsTests.swift */; };
		03A65E8C1C6BB3030062603F /* ExpressionTests.swift in Sources */ = {isa = PBXBuildFile; fileRef = EE247B201C3F137700AE3E12 /* ExpressionTests.swift */; };
		03A65E8D1C6BB3030062603F /* FTS4Tests.swift in Sources */ = {isa = PBXBuildFile; fileRef = EE247B211C3F137700AE3E12 /* FTS4Tests.swift */; };
		03A65E8E1C6BB3030062603F /* OperatorsTests.swift in Sources */ = {isa = PBXBuildFile; fileRef = EE247B2A1C3F141E00AE3E12 /* OperatorsTests.swift */; };
		03A65E8F1C6BB3030062603F /* QueryTests.swift in Sources */ = {isa = PBXBuildFile; fileRef = EE247B2B1C3F141E00AE3E12 /* QueryTests.swift */; };
		03A65E901C6BB3030062603F /* RTreeTests.swift in Sources */ = {isa = PBXBuildFile; fileRef = EE247B2C1C3F141E00AE3E12 /* RTreeTests.swift */; };
		03A65E911C6BB3030062603F /* SchemaTests.swift in Sources */ = {isa = PBXBuildFile; fileRef = EE247B2D1C3F141E00AE3E12 /* SchemaTests.swift */; };
		03A65E921C6BB3030062603F /* SetterTests.swift in Sources */ = {isa = PBXBuildFile; fileRef = EE247B181C3F134A00AE3E12 /* SetterTests.swift */; };
		03A65E931C6BB3030062603F /* StatementTests.swift in Sources */ = {isa = PBXBuildFile; fileRef = EE247B321C3F142E00AE3E12 /* StatementTests.swift */; };
		03A65E941C6BB3030062603F /* ValueTests.swift in Sources */ = {isa = PBXBuildFile; fileRef = EE247B331C3F142E00AE3E12 /* ValueTests.swift */; };
		03A65E951C6BB3030062603F /* TestHelpers.swift in Sources */ = {isa = PBXBuildFile; fileRef = EE247B161C3F127200AE3E12 /* TestHelpers.swift */; };
		03A65E971C6BB3210062603F /* libsqlite3.tbd in Frameworks */ = {isa = PBXBuildFile; fileRef = 03A65E961C6BB3210062603F /* libsqlite3.tbd */; };
		19A1717B10CC941ACB5533D6 /* FTS5.swift in Sources */ = {isa = PBXBuildFile; fileRef = 19A1730E4390C775C25677D1 /* FTS5.swift */; };
		19A171E6FA242F72A308C594 /* FTS5Tests.swift in Sources */ = {isa = PBXBuildFile; fileRef = 19A1721B8984686B9963B45D /* FTS5Tests.swift */; };
		19A17254FBA7894891F7297B /* FTS5Tests.swift in Sources */ = {isa = PBXBuildFile; fileRef = 19A1721B8984686B9963B45D /* FTS5Tests.swift */; };
		19A174D78559CD30679BCCCB /* FTS5Tests.swift in Sources */ = {isa = PBXBuildFile; fileRef = 19A1721B8984686B9963B45D /* FTS5Tests.swift */; };
		19A1750CEE9B05267995CF3D /* FTS5.swift in Sources */ = {isa = PBXBuildFile; fileRef = 19A1730E4390C775C25677D1 /* FTS5.swift */; };
		19A178072B371489E6A1E839 /* FoundationTests.swift in Sources */ = {isa = PBXBuildFile; fileRef = 19A1794CC4D7827E997E32A7 /* FoundationTests.swift */; };
		19A17E04C4C0956715C5676A /* FoundationTests.swift in Sources */ = {isa = PBXBuildFile; fileRef = 19A1794CC4D7827E997E32A7 /* FoundationTests.swift */; };
		19A17EC0D68BA8C03288ADF7 /* FTS5.swift in Sources */ = {isa = PBXBuildFile; fileRef = 19A1730E4390C775C25677D1 /* FTS5.swift */; };
		19A17FB80B94E882050AA908 /* FoundationTests.swift in Sources */ = {isa = PBXBuildFile; fileRef = 19A1794CC4D7827E997E32A7 /* FoundationTests.swift */; };
		EE247AD71C3F04ED00AE3E12 /* SQLite.h in Headers */ = {isa = PBXBuildFile; fileRef = EE247AD61C3F04ED00AE3E12 /* SQLite.h */; settings = {ATTRIBUTES = (Public, ); }; };
		EE247ADE1C3F04ED00AE3E12 /* SQLite.framework in Frameworks */ = {isa = PBXBuildFile; fileRef = EE247AD31C3F04ED00AE3E12 /* SQLite.framework */; };
		EE247B031C3F06E900AE3E12 /* Blob.swift in Sources */ = {isa = PBXBuildFile; fileRef = EE247AEE1C3F06E900AE3E12 /* Blob.swift */; };
		EE247B041C3F06E900AE3E12 /* Connection.swift in Sources */ = {isa = PBXBuildFile; fileRef = EE247AEF1C3F06E900AE3E12 /* Connection.swift */; };
		EE247B051C3F06E900AE3E12 /* fts3_tokenizer.h in Headers */ = {isa = PBXBuildFile; fileRef = EE247AF01C3F06E900AE3E12 /* fts3_tokenizer.h */; };
		EE247B061C3F06E900AE3E12 /* SQLite-Bridging.m in Sources */ = {isa = PBXBuildFile; fileRef = EE247AF11C3F06E900AE3E12 /* SQLite-Bridging.m */; };
		EE247B071C3F06E900AE3E12 /* Statement.swift in Sources */ = {isa = PBXBuildFile; fileRef = EE247AF21C3F06E900AE3E12 /* Statement.swift */; };
		EE247B081C3F06E900AE3E12 /* Value.swift in Sources */ = {isa = PBXBuildFile; fileRef = EE247AF31C3F06E900AE3E12 /* Value.swift */; };
		EE247B091C3F06E900AE3E12 /* FTS4.swift in Sources */ = {isa = PBXBuildFile; fileRef = EE247AF51C3F06E900AE3E12 /* FTS4.swift */; };
		EE247B0A1C3F06E900AE3E12 /* RTree.swift in Sources */ = {isa = PBXBuildFile; fileRef = EE247AF61C3F06E900AE3E12 /* RTree.swift */; };
		EE247B0B1C3F06E900AE3E12 /* Foundation.swift in Sources */ = {isa = PBXBuildFile; fileRef = EE247AF71C3F06E900AE3E12 /* Foundation.swift */; };
		EE247B0C1C3F06E900AE3E12 /* Helpers.swift in Sources */ = {isa = PBXBuildFile; fileRef = EE247AF81C3F06E900AE3E12 /* Helpers.swift */; };
		EE247B0D1C3F06E900AE3E12 /* AggregateFunctions.swift in Sources */ = {isa = PBXBuildFile; fileRef = EE247AFA1C3F06E900AE3E12 /* AggregateFunctions.swift */; };
		EE247B0E1C3F06E900AE3E12 /* Collation.swift in Sources */ = {isa = PBXBuildFile; fileRef = EE247AFB1C3F06E900AE3E12 /* Collation.swift */; };
		EE247B0F1C3F06E900AE3E12 /* CoreFunctions.swift in Sources */ = {isa = PBXBuildFile; fileRef = EE247AFC1C3F06E900AE3E12 /* CoreFunctions.swift */; };
		EE247B101C3F06E900AE3E12 /* CustomFunctions.swift in Sources */ = {isa = PBXBuildFile; fileRef = EE247AFD1C3F06E900AE3E12 /* CustomFunctions.swift */; };
		EE247B111C3F06E900AE3E12 /* Expression.swift in Sources */ = {isa = PBXBuildFile; fileRef = EE247AFE1C3F06E900AE3E12 /* Expression.swift */; };
		EE247B121C3F06E900AE3E12 /* Operators.swift in Sources */ = {isa = PBXBuildFile; fileRef = EE247AFF1C3F06E900AE3E12 /* Operators.swift */; };
		EE247B131C3F06E900AE3E12 /* Query.swift in Sources */ = {isa = PBXBuildFile; fileRef = EE247B001C3F06E900AE3E12 /* Query.swift */; };
		EE247B141C3F06E900AE3E12 /* Schema.swift in Sources */ = {isa = PBXBuildFile; fileRef = EE247B011C3F06E900AE3E12 /* Schema.swift */; };
		EE247B151C3F06E900AE3E12 /* Setter.swift in Sources */ = {isa = PBXBuildFile; fileRef = EE247B021C3F06E900AE3E12 /* Setter.swift */; };
		EE247B171C3F127200AE3E12 /* TestHelpers.swift in Sources */ = {isa = PBXBuildFile; fileRef = EE247B161C3F127200AE3E12 /* TestHelpers.swift */; };
		EE247B191C3F134A00AE3E12 /* SetterTests.swift in Sources */ = {isa = PBXBuildFile; fileRef = EE247B181C3F134A00AE3E12 /* SetterTests.swift */; };
		EE247B221C3F137700AE3E12 /* AggregateFunctionsTests.swift in Sources */ = {isa = PBXBuildFile; fileRef = EE247B1A1C3F137700AE3E12 /* AggregateFunctionsTests.swift */; };
		EE247B231C3F137700AE3E12 /* BlobTests.swift in Sources */ = {isa = PBXBuildFile; fileRef = EE247B1B1C3F137700AE3E12 /* BlobTests.swift */; };
		EE247B251C3F137700AE3E12 /* ConnectionTests.swift in Sources */ = {isa = PBXBuildFile; fileRef = EE247B1D1C3F137700AE3E12 /* ConnectionTests.swift */; };
		EE247B261C3F137700AE3E12 /* CoreFunctionsTests.swift in Sources */ = {isa = PBXBuildFile; fileRef = EE247B1E1C3F137700AE3E12 /* CoreFunctionsTests.swift */; };
		EE247B271C3F137700AE3E12 /* CustomFunctionsTests.swift in Sources */ = {isa = PBXBuildFile; fileRef = EE247B1F1C3F137700AE3E12 /* CustomFunctionsTests.swift */; };
		EE247B281C3F137700AE3E12 /* ExpressionTests.swift in Sources */ = {isa = PBXBuildFile; fileRef = EE247B201C3F137700AE3E12 /* ExpressionTests.swift */; };
		EE247B291C3F137700AE3E12 /* FTS4Tests.swift in Sources */ = {isa = PBXBuildFile; fileRef = EE247B211C3F137700AE3E12 /* FTS4Tests.swift */; };
		EE247B2E1C3F141E00AE3E12 /* OperatorsTests.swift in Sources */ = {isa = PBXBuildFile; fileRef = EE247B2A1C3F141E00AE3E12 /* OperatorsTests.swift */; };
		EE247B2F1C3F141E00AE3E12 /* QueryTests.swift in Sources */ = {isa = PBXBuildFile; fileRef = EE247B2B1C3F141E00AE3E12 /* QueryTests.swift */; };
		EE247B301C3F141E00AE3E12 /* RTreeTests.swift in Sources */ = {isa = PBXBuildFile; fileRef = EE247B2C1C3F141E00AE3E12 /* RTreeTests.swift */; };
		EE247B311C3F141E00AE3E12 /* SchemaTests.swift in Sources */ = {isa = PBXBuildFile; fileRef = EE247B2D1C3F141E00AE3E12 /* SchemaTests.swift */; };
		EE247B341C3F142E00AE3E12 /* StatementTests.swift in Sources */ = {isa = PBXBuildFile; fileRef = EE247B321C3F142E00AE3E12 /* StatementTests.swift */; };
		EE247B351C3F142E00AE3E12 /* ValueTests.swift in Sources */ = {isa = PBXBuildFile; fileRef = EE247B331C3F142E00AE3E12 /* ValueTests.swift */; };
		EE247B461C3F3ED000AE3E12 /* SQLite.framework in Frameworks */ = {isa = PBXBuildFile; fileRef = EE247B3C1C3F3ED000AE3E12 /* SQLite.framework */; };
		EE247B531C3F3FC700AE3E12 /* AggregateFunctionsTests.swift in Sources */ = {isa = PBXBuildFile; fileRef = EE247B1A1C3F137700AE3E12 /* AggregateFunctionsTests.swift */; };
		EE247B541C3F3FC700AE3E12 /* BlobTests.swift in Sources */ = {isa = PBXBuildFile; fileRef = EE247B1B1C3F137700AE3E12 /* BlobTests.swift */; };
		EE247B551C3F3FC700AE3E12 /* ConnectionTests.swift in Sources */ = {isa = PBXBuildFile; fileRef = EE247B1D1C3F137700AE3E12 /* ConnectionTests.swift */; };
		EE247B561C3F3FC700AE3E12 /* CoreFunctionsTests.swift in Sources */ = {isa = PBXBuildFile; fileRef = EE247B1E1C3F137700AE3E12 /* CoreFunctionsTests.swift */; };
		EE247B571C3F3FC700AE3E12 /* CustomFunctionsTests.swift in Sources */ = {isa = PBXBuildFile; fileRef = EE247B1F1C3F137700AE3E12 /* CustomFunctionsTests.swift */; };
		EE247B581C3F3FC700AE3E12 /* ExpressionTests.swift in Sources */ = {isa = PBXBuildFile; fileRef = EE247B201C3F137700AE3E12 /* ExpressionTests.swift */; };
		EE247B591C3F3FC700AE3E12 /* FTS4Tests.swift in Sources */ = {isa = PBXBuildFile; fileRef = EE247B211C3F137700AE3E12 /* FTS4Tests.swift */; };
		EE247B5A1C3F3FC700AE3E12 /* OperatorsTests.swift in Sources */ = {isa = PBXBuildFile; fileRef = EE247B2A1C3F141E00AE3E12 /* OperatorsTests.swift */; };
		EE247B5B1C3F3FC700AE3E12 /* QueryTests.swift in Sources */ = {isa = PBXBuildFile; fileRef = EE247B2B1C3F141E00AE3E12 /* QueryTests.swift */; };
		EE247B5C1C3F3FC700AE3E12 /* RTreeTests.swift in Sources */ = {isa = PBXBuildFile; fileRef = EE247B2C1C3F141E00AE3E12 /* RTreeTests.swift */; };
		EE247B5D1C3F3FC700AE3E12 /* SchemaTests.swift in Sources */ = {isa = PBXBuildFile; fileRef = EE247B2D1C3F141E00AE3E12 /* SchemaTests.swift */; };
		EE247B5E1C3F3FC700AE3E12 /* SetterTests.swift in Sources */ = {isa = PBXBuildFile; fileRef = EE247B181C3F134A00AE3E12 /* SetterTests.swift */; };
		EE247B5F1C3F3FC700AE3E12 /* StatementTests.swift in Sources */ = {isa = PBXBuildFile; fileRef = EE247B321C3F142E00AE3E12 /* StatementTests.swift */; };
		EE247B601C3F3FC700AE3E12 /* ValueTests.swift in Sources */ = {isa = PBXBuildFile; fileRef = EE247B331C3F142E00AE3E12 /* ValueTests.swift */; };
		EE247B611C3F3FC700AE3E12 /* TestHelpers.swift in Sources */ = {isa = PBXBuildFile; fileRef = EE247B161C3F127200AE3E12 /* TestHelpers.swift */; };
		EE247B621C3F3FDB00AE3E12 /* SQLite.h in Headers */ = {isa = PBXBuildFile; fileRef = EE247AD61C3F04ED00AE3E12 /* SQLite.h */; settings = {ATTRIBUTES = (Public, ); }; };
		EE247B631C3F3FDB00AE3E12 /* Foundation.swift in Sources */ = {isa = PBXBuildFile; fileRef = EE247AF71C3F06E900AE3E12 /* Foundation.swift */; };
		EE247B641C3F3FDB00AE3E12 /* Helpers.swift in Sources */ = {isa = PBXBuildFile; fileRef = EE247AF81C3F06E900AE3E12 /* Helpers.swift */; };
		EE247B651C3F3FEC00AE3E12 /* Blob.swift in Sources */ = {isa = PBXBuildFile; fileRef = EE247AEE1C3F06E900AE3E12 /* Blob.swift */; };
		EE247B661C3F3FEC00AE3E12 /* Connection.swift in Sources */ = {isa = PBXBuildFile; fileRef = EE247AEF1C3F06E900AE3E12 /* Connection.swift */; };
		EE247B671C3F3FEC00AE3E12 /* fts3_tokenizer.h in Headers */ = {isa = PBXBuildFile; fileRef = EE247AF01C3F06E900AE3E12 /* fts3_tokenizer.h */; };
		EE247B681C3F3FEC00AE3E12 /* SQLite-Bridging.m in Sources */ = {isa = PBXBuildFile; fileRef = EE247AF11C3F06E900AE3E12 /* SQLite-Bridging.m */; };
		EE247B691C3F3FEC00AE3E12 /* Statement.swift in Sources */ = {isa = PBXBuildFile; fileRef = EE247AF21C3F06E900AE3E12 /* Statement.swift */; };
		EE247B6A1C3F3FEC00AE3E12 /* Value.swift in Sources */ = {isa = PBXBuildFile; fileRef = EE247AF31C3F06E900AE3E12 /* Value.swift */; };
		EE247B6B1C3F3FEC00AE3E12 /* FTS4.swift in Sources */ = {isa = PBXBuildFile; fileRef = EE247AF51C3F06E900AE3E12 /* FTS4.swift */; };
		EE247B6C1C3F3FEC00AE3E12 /* RTree.swift in Sources */ = {isa = PBXBuildFile; fileRef = EE247AF61C3F06E900AE3E12 /* RTree.swift */; };
		EE247B6D1C3F3FEC00AE3E12 /* AggregateFunctions.swift in Sources */ = {isa = PBXBuildFile; fileRef = EE247AFA1C3F06E900AE3E12 /* AggregateFunctions.swift */; };
		EE247B6E1C3F3FEC00AE3E12 /* Collation.swift in Sources */ = {isa = PBXBuildFile; fileRef = EE247AFB1C3F06E900AE3E12 /* Collation.swift */; };
		EE247B6F1C3F3FEC00AE3E12 /* CoreFunctions.swift in Sources */ = {isa = PBXBuildFile; fileRef = EE247AFC1C3F06E900AE3E12 /* CoreFunctions.swift */; };
		EE247B701C3F3FEC00AE3E12 /* CustomFunctions.swift in Sources */ = {isa = PBXBuildFile; fileRef = EE247AFD1C3F06E900AE3E12 /* CustomFunctions.swift */; };
		EE247B711C3F3FEC00AE3E12 /* Expression.swift in Sources */ = {isa = PBXBuildFile; fileRef = EE247AFE1C3F06E900AE3E12 /* Expression.swift */; };
		EE247B721C3F3FEC00AE3E12 /* Operators.swift in Sources */ = {isa = PBXBuildFile; fileRef = EE247AFF1C3F06E900AE3E12 /* Operators.swift */; };
		EE247B731C3F3FEC00AE3E12 /* Query.swift in Sources */ = {isa = PBXBuildFile; fileRef = EE247B001C3F06E900AE3E12 /* Query.swift */; };
		EE247B741C3F3FEC00AE3E12 /* Schema.swift in Sources */ = {isa = PBXBuildFile; fileRef = EE247B011C3F06E900AE3E12 /* Schema.swift */; };
		EE247B751C3F3FEC00AE3E12 /* Setter.swift in Sources */ = {isa = PBXBuildFile; fileRef = EE247B021C3F06E900AE3E12 /* Setter.swift */; };
		EE91808C1C46E34A0038162A /* usr/include/sqlite3.h in Headers */ = {isa = PBXBuildFile; fileRef = EE91808B1C46E34A0038162A /* usr/include/sqlite3.h */; settings = {ATTRIBUTES = (Public, ); }; };
		EE91808E1C46E5230038162A /* SQLite-Bridging.h in Headers */ = {isa = PBXBuildFile; fileRef = EE91808D1C46E5230038162A /* SQLite-Bridging.h */; settings = {ATTRIBUTES = (Public, ); }; };
		EE91808F1C46E76D0038162A /* SQLite-Bridging.h in Headers */ = {isa = PBXBuildFile; fileRef = EE91808D1C46E5230038162A /* SQLite-Bridging.h */; settings = {ATTRIBUTES = (Public, ); }; };
		EE9180901C46E8980038162A /* usr/include/sqlite3.h in Headers */ = {isa = PBXBuildFile; fileRef = EE91808B1C46E34A0038162A /* usr/include/sqlite3.h */; settings = {ATTRIBUTES = (Public, ); }; };
		EE9180941C46EA210038162A /* libsqlite3.tbd in Frameworks */ = {isa = PBXBuildFile; fileRef = EE9180931C46EA210038162A /* libsqlite3.tbd */; };
		EE9180951C46EBCC0038162A /* libsqlite3.tbd in Frameworks */ = {isa = PBXBuildFile; fileRef = EE9180911C46E9D30038162A /* libsqlite3.tbd */; };
/* End PBXBuildFile section */

/* Begin PBXContainerItemProxy section */
		03A65E651C6BB0F60062603F /* PBXContainerItemProxy */ = {
			isa = PBXContainerItemProxy;
			containerPortal = EE247ACA1C3F04ED00AE3E12 /* Project object */;
			proxyType = 1;
			remoteGlobalIDString = 03A65E591C6BB0F50062603F;
			remoteInfo = "SQLite tvOS";
		};
		EE247ADF1C3F04ED00AE3E12 /* PBXContainerItemProxy */ = {
			isa = PBXContainerItemProxy;
			containerPortal = EE247ACA1C3F04ED00AE3E12 /* Project object */;
			proxyType = 1;
			remoteGlobalIDString = EE247AD21C3F04ED00AE3E12;
			remoteInfo = SQLite;
		};
		EE247B471C3F3ED000AE3E12 /* PBXContainerItemProxy */ = {
			isa = PBXContainerItemProxy;
			containerPortal = EE247ACA1C3F04ED00AE3E12 /* Project object */;
			proxyType = 1;
			remoteGlobalIDString = EE247B3B1C3F3ED000AE3E12;
			remoteInfo = SQLite;
		};
/* End PBXContainerItemProxy section */

/* Begin PBXFileReference section */
		03A65E5A1C6BB0F50062603F /* SQLite.framework */ = {isa = PBXFileReference; explicitFileType = wrapper.framework; includeInIndex = 0; path = SQLite.framework; sourceTree = BUILT_PRODUCTS_DIR; };
		03A65E631C6BB0F60062603F /* SQLiteTests tvOS.xctest */ = {isa = PBXFileReference; explicitFileType = wrapper.cfbundle; includeInIndex = 0; path = "SQLiteTests tvOS.xctest"; sourceTree = BUILT_PRODUCTS_DIR; };
		03A65E961C6BB3210062603F /* libsqlite3.tbd */ = {isa = PBXFileReference; lastKnownFileType = "sourcecode.text-based-dylib-definition"; name = libsqlite3.tbd; path = Platforms/AppleTVOS.platform/Developer/SDKs/AppleTVOS.sdk/usr/lib/libsqlite3.tbd; sourceTree = DEVELOPER_DIR; };
		19A1721B8984686B9963B45D /* FTS5Tests.swift */ = {isa = PBXFileReference; fileEncoding = 4; lastKnownFileType = sourcecode.swift; path = FTS5Tests.swift; sourceTree = "<group>"; };
		19A1730E4390C775C25677D1 /* FTS5.swift */ = {isa = PBXFileReference; fileEncoding = 4; lastKnownFileType = sourcecode.swift; path = FTS5.swift; sourceTree = "<group>"; };
		19A1794CC4D7827E997E32A7 /* FoundationTests.swift */ = {isa = PBXFileReference; fileEncoding = 4; lastKnownFileType = sourcecode.swift; path = FoundationTests.swift; sourceTree = "<group>"; };
		39548A631CA63C740003E3B5 /* module.modulemap */ = {isa = PBXFileReference; lastKnownFileType = "sourcecode.module-map"; path = module.modulemap; sourceTree = "<group>"; };
		39548A651CA63C740003E3B5 /* module.modulemap */ = {isa = PBXFileReference; lastKnownFileType = "sourcecode.module-map"; path = module.modulemap; sourceTree = "<group>"; };
		39548A671CA63C740003E3B5 /* module.modulemap */ = {isa = PBXFileReference; lastKnownFileType = "sourcecode.module-map"; path = module.modulemap; sourceTree = "<group>"; };
		39548A691CA63C740003E3B5 /* module.modulemap */ = {isa = PBXFileReference; lastKnownFileType = "sourcecode.module-map"; path = module.modulemap; sourceTree = "<group>"; };
		39548A6B1CA63C740003E3B5 /* module.modulemap */ = {isa = PBXFileReference; lastKnownFileType = "sourcecode.module-map"; path = module.modulemap; sourceTree = "<group>"; };
		39548A6D1CA63C740003E3B5 /* module.modulemap */ = {isa = PBXFileReference; lastKnownFileType = "sourcecode.module-map"; path = module.modulemap; sourceTree = "<group>"; };
		39548A6F1CA63C740003E3B5 /* module.modulemap */ = {isa = PBXFileReference; lastKnownFileType = "sourcecode.module-map"; path = module.modulemap; sourceTree = "<group>"; };
		A121AC451CA35C79005A31D1 /* SQLite.framework */ = {isa = PBXFileReference; explicitFileType = wrapper.framework; includeInIndex = 0; path = SQLite.framework; sourceTree = BUILT_PRODUCTS_DIR; };
		EE247AD31C3F04ED00AE3E12 /* SQLite.framework */ = {isa = PBXFileReference; explicitFileType = wrapper.framework; includeInIndex = 0; path = SQLite.framework; sourceTree = BUILT_PRODUCTS_DIR; };
		EE247AD61C3F04ED00AE3E12 /* SQLite.h */ = {isa = PBXFileReference; lastKnownFileType = sourcecode.c.h; path = SQLite.h; sourceTree = "<group>"; };
		EE247AD81C3F04ED00AE3E12 /* Info.plist */ = {isa = PBXFileReference; lastKnownFileType = text.plist.xml; path = Info.plist; sourceTree = "<group>"; };
		EE247ADD1C3F04ED00AE3E12 /* SQLiteTests iOS.xctest */ = {isa = PBXFileReference; explicitFileType = wrapper.cfbundle; includeInIndex = 0; path = "SQLiteTests iOS.xctest"; sourceTree = BUILT_PRODUCTS_DIR; };
		EE247AE41C3F04ED00AE3E12 /* Info.plist */ = {isa = PBXFileReference; lastKnownFileType = text.plist.xml; path = Info.plist; sourceTree = "<group>"; };
		EE247AEE1C3F06E900AE3E12 /* Blob.swift */ = {isa = PBXFileReference; fileEncoding = 4; lastKnownFileType = sourcecode.swift; path = Blob.swift; sourceTree = "<group>"; };
		EE247AEF1C3F06E900AE3E12 /* Connection.swift */ = {isa = PBXFileReference; fileEncoding = 4; lastKnownFileType = sourcecode.swift; path = Connection.swift; sourceTree = "<group>"; };
		EE247AF01C3F06E900AE3E12 /* fts3_tokenizer.h */ = {isa = PBXFileReference; fileEncoding = 4; lastKnownFileType = sourcecode.c.h; path = fts3_tokenizer.h; sourceTree = "<group>"; };
		EE247AF11C3F06E900AE3E12 /* SQLite-Bridging.m */ = {isa = PBXFileReference; fileEncoding = 4; lastKnownFileType = sourcecode.c.objc; path = "SQLite-Bridging.m"; sourceTree = "<group>"; };
		EE247AF21C3F06E900AE3E12 /* Statement.swift */ = {isa = PBXFileReference; fileEncoding = 4; lastKnownFileType = sourcecode.swift; path = Statement.swift; sourceTree = "<group>"; };
		EE247AF31C3F06E900AE3E12 /* Value.swift */ = {isa = PBXFileReference; fileEncoding = 4; lastKnownFileType = sourcecode.swift; path = Value.swift; sourceTree = "<group>"; };
		EE247AF51C3F06E900AE3E12 /* FTS4.swift */ = {isa = PBXFileReference; fileEncoding = 4; lastKnownFileType = sourcecode.swift; path = FTS4.swift; sourceTree = "<group>"; };
		EE247AF61C3F06E900AE3E12 /* RTree.swift */ = {isa = PBXFileReference; fileEncoding = 4; lastKnownFileType = sourcecode.swift; path = RTree.swift; sourceTree = "<group>"; };
		EE247AF71C3F06E900AE3E12 /* Foundation.swift */ = {isa = PBXFileReference; fileEncoding = 4; lastKnownFileType = sourcecode.swift; path = Foundation.swift; sourceTree = "<group>"; };
		EE247AF81C3F06E900AE3E12 /* Helpers.swift */ = {isa = PBXFileReference; fileEncoding = 4; lastKnownFileType = sourcecode.swift; path = Helpers.swift; sourceTree = "<group>"; };
		EE247AFA1C3F06E900AE3E12 /* AggregateFunctions.swift */ = {isa = PBXFileReference; fileEncoding = 4; lastKnownFileType = sourcecode.swift; path = AggregateFunctions.swift; sourceTree = "<group>"; };
		EE247AFB1C3F06E900AE3E12 /* Collation.swift */ = {isa = PBXFileReference; fileEncoding = 4; lastKnownFileType = sourcecode.swift; path = Collation.swift; sourceTree = "<group>"; };
		EE247AFC1C3F06E900AE3E12 /* CoreFunctions.swift */ = {isa = PBXFileReference; fileEncoding = 4; lastKnownFileType = sourcecode.swift; path = CoreFunctions.swift; sourceTree = "<group>"; };
		EE247AFD1C3F06E900AE3E12 /* CustomFunctions.swift */ = {isa = PBXFileReference; fileEncoding = 4; lastKnownFileType = sourcecode.swift; path = CustomFunctions.swift; sourceTree = "<group>"; };
		EE247AFE1C3F06E900AE3E12 /* Expression.swift */ = {isa = PBXFileReference; fileEncoding = 4; lastKnownFileType = sourcecode.swift; path = Expression.swift; sourceTree = "<group>"; };
		EE247AFF1C3F06E900AE3E12 /* Operators.swift */ = {isa = PBXFileReference; fileEncoding = 4; lastKnownFileType = sourcecode.swift; path = Operators.swift; sourceTree = "<group>"; };
		EE247B001C3F06E900AE3E12 /* Query.swift */ = {isa = PBXFileReference; fileEncoding = 4; lastKnownFileType = sourcecode.swift; path = Query.swift; sourceTree = "<group>"; };
		EE247B011C3F06E900AE3E12 /* Schema.swift */ = {isa = PBXFileReference; fileEncoding = 4; lastKnownFileType = sourcecode.swift; path = Schema.swift; sourceTree = "<group>"; };
		EE247B021C3F06E900AE3E12 /* Setter.swift */ = {isa = PBXFileReference; fileEncoding = 4; lastKnownFileType = sourcecode.swift; path = Setter.swift; sourceTree = "<group>"; };
		EE247B161C3F127200AE3E12 /* TestHelpers.swift */ = {isa = PBXFileReference; fileEncoding = 4; lastKnownFileType = sourcecode.swift; path = TestHelpers.swift; sourceTree = "<group>"; };
		EE247B181C3F134A00AE3E12 /* SetterTests.swift */ = {isa = PBXFileReference; fileEncoding = 4; lastKnownFileType = sourcecode.swift; path = SetterTests.swift; sourceTree = "<group>"; };
		EE247B1A1C3F137700AE3E12 /* AggregateFunctionsTests.swift */ = {isa = PBXFileReference; fileEncoding = 4; lastKnownFileType = sourcecode.swift; path = AggregateFunctionsTests.swift; sourceTree = "<group>"; };
		EE247B1B1C3F137700AE3E12 /* BlobTests.swift */ = {isa = PBXFileReference; fileEncoding = 4; lastKnownFileType = sourcecode.swift; path = BlobTests.swift; sourceTree = "<group>"; };
		EE247B1D1C3F137700AE3E12 /* ConnectionTests.swift */ = {isa = PBXFileReference; fileEncoding = 4; lastKnownFileType = sourcecode.swift; path = ConnectionTests.swift; sourceTree = "<group>"; };
		EE247B1E1C3F137700AE3E12 /* CoreFunctionsTests.swift */ = {isa = PBXFileReference; fileEncoding = 4; lastKnownFileType = sourcecode.swift; path = CoreFunctionsTests.swift; sourceTree = "<group>"; };
		EE247B1F1C3F137700AE3E12 /* CustomFunctionsTests.swift */ = {isa = PBXFileReference; fileEncoding = 4; lastKnownFileType = sourcecode.swift; path = CustomFunctionsTests.swift; sourceTree = "<group>"; };
		EE247B201C3F137700AE3E12 /* ExpressionTests.swift */ = {isa = PBXFileReference; fileEncoding = 4; lastKnownFileType = sourcecode.swift; path = ExpressionTests.swift; sourceTree = "<group>"; };
		EE247B211C3F137700AE3E12 /* FTS4Tests.swift */ = {isa = PBXFileReference; fileEncoding = 4; lastKnownFileType = sourcecode.swift; path = FTS4Tests.swift; sourceTree = "<group>"; };
		EE247B2A1C3F141E00AE3E12 /* OperatorsTests.swift */ = {isa = PBXFileReference; fileEncoding = 4; lastKnownFileType = sourcecode.swift; path = OperatorsTests.swift; sourceTree = "<group>"; };
		EE247B2B1C3F141E00AE3E12 /* QueryTests.swift */ = {isa = PBXFileReference; fileEncoding = 4; lastKnownFileType = sourcecode.swift; path = QueryTests.swift; sourceTree = "<group>"; };
		EE247B2C1C3F141E00AE3E12 /* RTreeTests.swift */ = {isa = PBXFileReference; fileEncoding = 4; lastKnownFileType = sourcecode.swift; path = RTreeTests.swift; sourceTree = "<group>"; };
		EE247B2D1C3F141E00AE3E12 /* SchemaTests.swift */ = {isa = PBXFileReference; fileEncoding = 4; lastKnownFileType = sourcecode.swift; path = SchemaTests.swift; sourceTree = "<group>"; };
		EE247B321C3F142E00AE3E12 /* StatementTests.swift */ = {isa = PBXFileReference; fileEncoding = 4; lastKnownFileType = sourcecode.swift; path = StatementTests.swift; sourceTree = "<group>"; };
		EE247B331C3F142E00AE3E12 /* ValueTests.swift */ = {isa = PBXFileReference; fileEncoding = 4; lastKnownFileType = sourcecode.swift; path = ValueTests.swift; sourceTree = "<group>"; };
		EE247B3C1C3F3ED000AE3E12 /* SQLite.framework */ = {isa = PBXFileReference; explicitFileType = wrapper.framework; includeInIndex = 0; path = SQLite.framework; sourceTree = BUILT_PRODUCTS_DIR; };
		EE247B451C3F3ED000AE3E12 /* SQLiteTests Mac.xctest */ = {isa = PBXFileReference; explicitFileType = wrapper.cfbundle; includeInIndex = 0; path = "SQLiteTests Mac.xctest"; sourceTree = BUILT_PRODUCTS_DIR; };
		EE247B771C3F40D700AE3E12 /* README.md */ = {isa = PBXFileReference; lastKnownFileType = net.daringfireball.markdown; path = README.md; sourceTree = "<group>"; };
		EE247B8B1C3F820300AE3E12 /* CONTRIBUTING.md */ = {isa = PBXFileReference; lastKnownFileType = net.daringfireball.markdown; path = CONTRIBUTING.md; sourceTree = "<group>"; };
		EE247B8C1C3F821200AE3E12 /* .travis.yml */ = {isa = PBXFileReference; lastKnownFileType = text; path = .travis.yml; sourceTree = "<group>"; };
		EE247B8D1C3F821200AE3E12 /* Makefile */ = {isa = PBXFileReference; lastKnownFileType = sourcecode.make; path = Makefile; sourceTree = "<group>"; };
		EE247B8F1C3F822500AE3E12 /* Index.md */ = {isa = PBXFileReference; lastKnownFileType = net.daringfireball.markdown; path = Index.md; sourceTree = "<group>"; };
		EE247B911C3F822500AE3E12 /* installation@2x.png */ = {isa = PBXFileReference; lastKnownFileType = image.png; path = "installation@2x.png"; sourceTree = "<group>"; };
		EE247B921C3F822600AE3E12 /* playground@2x.png */ = {isa = PBXFileReference; lastKnownFileType = image.png; path = "playground@2x.png"; sourceTree = "<group>"; };
		EE247B931C3F826100AE3E12 /* SQLite.swift.podspec */ = {isa = PBXFileReference; explicitFileType = text.script.ruby; path = SQLite.swift.podspec; sourceTree = "<group>"; };
		EE91808B1C46E34A0038162A /* usr/include/sqlite3.h */ = {isa = PBXFileReference; fileEncoding = 4; lastKnownFileType = sourcecode.c.h; path = usr/include/sqlite3.h; sourceTree = SDKROOT; };
		EE91808D1C46E5230038162A /* SQLite-Bridging.h */ = {isa = PBXFileReference; fileEncoding = 4; lastKnownFileType = sourcecode.c.h; path = "SQLite-Bridging.h"; sourceTree = "<group>"; };
		EE9180911C46E9D30038162A /* libsqlite3.tbd */ = {isa = PBXFileReference; lastKnownFileType = "sourcecode.text-based-dylib-definition"; name = libsqlite3.tbd; path = Platforms/MacOSX.platform/Developer/SDKs/MacOSX10.11.sdk/usr/lib/libsqlite3.tbd; sourceTree = DEVELOPER_DIR; };
		EE9180931C46EA210038162A /* libsqlite3.tbd */ = {isa = PBXFileReference; lastKnownFileType = "sourcecode.text-based-dylib-definition"; name = libsqlite3.tbd; path = usr/lib/libsqlite3.tbd; sourceTree = SDKROOT; };
/* End PBXFileReference section */

/* Begin PBXFrameworksBuildPhase section */
		03A65E561C6BB0F50062603F /* Frameworks */ = {
			isa = PBXFrameworksBuildPhase;
			buildActionMask = 2147483647;
			files = (
				03A65E971C6BB3210062603F /* libsqlite3.tbd in Frameworks */,
			);
			runOnlyForDeploymentPostprocessing = 0;
		};
		03A65E601C6BB0F60062603F /* Frameworks */ = {
			isa = PBXFrameworksBuildPhase;
			buildActionMask = 2147483647;
			files = (
				03A65E641C6BB0F60062603F /* SQLite.framework in Frameworks */,
			);
			runOnlyForDeploymentPostprocessing = 0;
		};
		A121AC411CA35C79005A31D1 /* Frameworks */ = {
			isa = PBXFrameworksBuildPhase;
			buildActionMask = 2147483647;
			files = (
			);
			runOnlyForDeploymentPostprocessing = 0;
		};
		EE247ACF1C3F04ED00AE3E12 /* Frameworks */ = {
			isa = PBXFrameworksBuildPhase;
			buildActionMask = 2147483647;
			files = (
				EE9180941C46EA210038162A /* libsqlite3.tbd in Frameworks */,
			);
			runOnlyForDeploymentPostprocessing = 0;
		};
		EE247ADA1C3F04ED00AE3E12 /* Frameworks */ = {
			isa = PBXFrameworksBuildPhase;
			buildActionMask = 2147483647;
			files = (
				EE247ADE1C3F04ED00AE3E12 /* SQLite.framework in Frameworks */,
			);
			runOnlyForDeploymentPostprocessing = 0;
		};
		EE247B381C3F3ED000AE3E12 /* Frameworks */ = {
			isa = PBXFrameworksBuildPhase;
			buildActionMask = 2147483647;
			files = (
				EE9180951C46EBCC0038162A /* libsqlite3.tbd in Frameworks */,
			);
			runOnlyForDeploymentPostprocessing = 0;
		};
		EE247B421C3F3ED000AE3E12 /* Frameworks */ = {
			isa = PBXFrameworksBuildPhase;
			buildActionMask = 2147483647;
			files = (
				EE247B461C3F3ED000AE3E12 /* SQLite.framework in Frameworks */,
			);
			runOnlyForDeploymentPostprocessing = 0;
		};
/* End PBXFrameworksBuildPhase section */

/* Begin PBXGroup section */
		39548A611CA63C740003E3B5 /* CocoaPods */ = {
			isa = PBXGroup;
			children = (
				39548A621CA63C740003E3B5 /* appletvos */,
				39548A641CA63C740003E3B5 /* appletvsimulator */,
				39548A661CA63C740003E3B5 /* iphoneos */,
				39548A681CA63C740003E3B5 /* iphonesimulator */,
				39548A6A1CA63C740003E3B5 /* macosx */,
				39548A6C1CA63C740003E3B5 /* watchos */,
				39548A6E1CA63C740003E3B5 /* watchsimulator */,
			);
			path = CocoaPods;
			sourceTree = "<group>";
		};
		39548A621CA63C740003E3B5 /* appletvos */ = {
			isa = PBXGroup;
			children = (
				39548A631CA63C740003E3B5 /* module.modulemap */,
			);
			path = appletvos;
			sourceTree = "<group>";
		};
		39548A641CA63C740003E3B5 /* appletvsimulator */ = {
			isa = PBXGroup;
			children = (
				39548A651CA63C740003E3B5 /* module.modulemap */,
			);
			path = appletvsimulator;
			sourceTree = "<group>";
		};
		39548A661CA63C740003E3B5 /* iphoneos */ = {
			isa = PBXGroup;
			children = (
				39548A671CA63C740003E3B5 /* module.modulemap */,
			);
			path = iphoneos;
			sourceTree = "<group>";
		};
		39548A681CA63C740003E3B5 /* iphonesimulator */ = {
			isa = PBXGroup;
			children = (
				39548A691CA63C740003E3B5 /* module.modulemap */,
			);
			path = iphonesimulator;
			sourceTree = "<group>";
		};
		39548A6A1CA63C740003E3B5 /* macosx */ = {
			isa = PBXGroup;
			children = (
				39548A6B1CA63C740003E3B5 /* module.modulemap */,
			);
			path = macosx;
			sourceTree = "<group>";
		};
		39548A6C1CA63C740003E3B5 /* watchos */ = {
			isa = PBXGroup;
			children = (
				39548A6D1CA63C740003E3B5 /* module.modulemap */,
			);
			path = watchos;
			sourceTree = "<group>";
		};
		39548A6E1CA63C740003E3B5 /* watchsimulator */ = {
			isa = PBXGroup;
			children = (
				39548A6F1CA63C740003E3B5 /* module.modulemap */,
			);
			path = watchsimulator;
			sourceTree = "<group>";
		};
		EE247AC91C3F04ED00AE3E12 = {
			isa = PBXGroup;
			children = (
				EE247AD51C3F04ED00AE3E12 /* SQLite */,
				EE247AE11C3F04ED00AE3E12 /* SQLiteTests */,
				EE247B8A1C3F81D000AE3E12 /* Metadata */,
				EE247AD41C3F04ED00AE3E12 /* Products */,
			);
			indentWidth = 4;
			sourceTree = "<group>";
			tabWidth = 4;
		};
		EE247AD41C3F04ED00AE3E12 /* Products */ = {
			isa = PBXGroup;
			children = (
				EE247AD31C3F04ED00AE3E12 /* SQLite.framework */,
				EE247ADD1C3F04ED00AE3E12 /* SQLiteTests iOS.xctest */,
				EE247B3C1C3F3ED000AE3E12 /* SQLite.framework */,
				EE247B451C3F3ED000AE3E12 /* SQLiteTests Mac.xctest */,
				03A65E5A1C6BB0F50062603F /* SQLite.framework */,
				03A65E631C6BB0F60062603F /* SQLiteTests tvOS.xctest */,
				A121AC451CA35C79005A31D1 /* SQLite.framework */,
			);
			name = Products;
			sourceTree = "<group>";
		};
		EE247AD51C3F04ED00AE3E12 /* SQLite */ = {
			isa = PBXGroup;
			children = (
				EE91808B1C46E34A0038162A /* usr/include/sqlite3.h */,
				EE247AD61C3F04ED00AE3E12 /* SQLite.h */,
				EE247AF71C3F06E900AE3E12 /* Foundation.swift */,
				EE247AF81C3F06E900AE3E12 /* Helpers.swift */,
				EE247AD81C3F04ED00AE3E12 /* Info.plist */,
				EE247AED1C3F06E900AE3E12 /* Core */,
				EE247AF41C3F06E900AE3E12 /* Extensions */,
				EE247AF91C3F06E900AE3E12 /* Typed */,
			);
			path = SQLite;
			sourceTree = "<group>";
		};
		EE247AE11C3F04ED00AE3E12 /* SQLiteTests */ = {
			isa = PBXGroup;
			children = (
				EE247B1A1C3F137700AE3E12 /* AggregateFunctionsTests.swift */,
				EE247B1B1C3F137700AE3E12 /* BlobTests.swift */,
				EE247B1D1C3F137700AE3E12 /* ConnectionTests.swift */,
				EE247B1E1C3F137700AE3E12 /* CoreFunctionsTests.swift */,
				EE247B1F1C3F137700AE3E12 /* CustomFunctionsTests.swift */,
				EE247B201C3F137700AE3E12 /* ExpressionTests.swift */,
				EE247B211C3F137700AE3E12 /* FTS4Tests.swift */,
				EE247B2A1C3F141E00AE3E12 /* OperatorsTests.swift */,
				EE247B2B1C3F141E00AE3E12 /* QueryTests.swift */,
				EE247B2C1C3F141E00AE3E12 /* RTreeTests.swift */,
				EE247B2D1C3F141E00AE3E12 /* SchemaTests.swift */,
				EE247B181C3F134A00AE3E12 /* SetterTests.swift */,
				EE247B321C3F142E00AE3E12 /* StatementTests.swift */,
				EE247B331C3F142E00AE3E12 /* ValueTests.swift */,
				EE247B161C3F127200AE3E12 /* TestHelpers.swift */,
				EE247AE41C3F04ED00AE3E12 /* Info.plist */,
				19A1721B8984686B9963B45D /* FTS5Tests.swift */,
				19A1794CC4D7827E997E32A7 /* FoundationTests.swift */,
			);
			path = SQLiteTests;
			sourceTree = "<group>";
		};
		EE247AED1C3F06E900AE3E12 /* Core */ = {
			isa = PBXGroup;
			children = (
				EE91808D1C46E5230038162A /* SQLite-Bridging.h */,
				EE247AEE1C3F06E900AE3E12 /* Blob.swift */,
				EE247AEF1C3F06E900AE3E12 /* Connection.swift */,
				EE247AF01C3F06E900AE3E12 /* fts3_tokenizer.h */,
				EE247AF11C3F06E900AE3E12 /* SQLite-Bridging.m */,
				EE247AF21C3F06E900AE3E12 /* Statement.swift */,
				EE247AF31C3F06E900AE3E12 /* Value.swift */,
			);
			path = Core;
			sourceTree = "<group>";
		};
		EE247AF41C3F06E900AE3E12 /* Extensions */ = {
			isa = PBXGroup;
			children = (
				EE247AF51C3F06E900AE3E12 /* FTS4.swift */,
				EE247AF61C3F06E900AE3E12 /* RTree.swift */,
				19A1730E4390C775C25677D1 /* FTS5.swift */,
			);
			path = Extensions;
			sourceTree = "<group>";
		};
		EE247AF91C3F06E900AE3E12 /* Typed */ = {
			isa = PBXGroup;
			children = (
				EE247AFA1C3F06E900AE3E12 /* AggregateFunctions.swift */,
				EE247AFB1C3F06E900AE3E12 /* Collation.swift */,
				EE247AFC1C3F06E900AE3E12 /* CoreFunctions.swift */,
				EE247AFD1C3F06E900AE3E12 /* CustomFunctions.swift */,
				EE247AFE1C3F06E900AE3E12 /* Expression.swift */,
				EE247AFF1C3F06E900AE3E12 /* Operators.swift */,
				EE247B001C3F06E900AE3E12 /* Query.swift */,
				EE247B011C3F06E900AE3E12 /* Schema.swift */,
				EE247B021C3F06E900AE3E12 /* Setter.swift */,
			);
			path = Typed;
			sourceTree = "<group>";
		};
		EE247B8A1C3F81D000AE3E12 /* Metadata */ = {
			isa = PBXGroup;
			children = (
				39548A611CA63C740003E3B5 /* CocoaPods */,
				EE247B771C3F40D700AE3E12 /* README.md */,
				EE247B8B1C3F820300AE3E12 /* CONTRIBUTING.md */,
				EE247B931C3F826100AE3E12 /* SQLite.swift.podspec */,
				EE247B8C1C3F821200AE3E12 /* .travis.yml */,
				EE247B8D1C3F821200AE3E12 /* Makefile */,
				EE9180931C46EA210038162A /* libsqlite3.tbd */,
				EE9180911C46E9D30038162A /* libsqlite3.tbd */,
				03A65E961C6BB3210062603F /* libsqlite3.tbd */,
				EE247B8E1C3F822500AE3E12 /* Documentation */,
			);
			name = Metadata;
			sourceTree = "<group>";
		};
		EE247B8E1C3F822500AE3E12 /* Documentation */ = {
			isa = PBXGroup;
			children = (
				EE247B8F1C3F822500AE3E12 /* Index.md */,
				EE247B901C3F822500AE3E12 /* Resources */,
			);
			path = Documentation;
			sourceTree = "<group>";
		};
		EE247B901C3F822500AE3E12 /* Resources */ = {
			isa = PBXGroup;
			children = (
				EE247B911C3F822500AE3E12 /* installation@2x.png */,
				EE247B921C3F822600AE3E12 /* playground@2x.png */,
			);
			path = Resources;
			sourceTree = "<group>";
		};
/* End PBXGroup section */

/* Begin PBXHeadersBuildPhase section */
		03A65E571C6BB0F50062603F /* Headers */ = {
			isa = PBXHeadersBuildPhase;
			buildActionMask = 2147483647;
			files = (
				03A65E781C6BB2EA0062603F /* fts3_tokenizer.h in Headers */,
				03A65E751C6BB2DF0062603F /* SQLite-Bridging.h in Headers */,
				03A65E711C6BB2CD0062603F /* usr/include/sqlite3.h in Headers */,
				03A65E721C6BB2D30062603F /* SQLite.h in Headers */,
			);
			runOnlyForDeploymentPostprocessing = 0;
		};
		A121AC421CA35C79005A31D1 /* Headers */ = {
			isa = PBXHeadersBuildPhase;
			buildActionMask = 2147483647;
			files = (
			);
			runOnlyForDeploymentPostprocessing = 0;
		};
		EE247AD01C3F04ED00AE3E12 /* Headers */ = {
			isa = PBXHeadersBuildPhase;
			buildActionMask = 2147483647;
			files = (
				EE91808E1C46E5230038162A /* SQLite-Bridging.h in Headers */,
				EE247B051C3F06E900AE3E12 /* fts3_tokenizer.h in Headers */,
				EE91808C1C46E34A0038162A /* usr/include/sqlite3.h in Headers */,
				EE247AD71C3F04ED00AE3E12 /* SQLite.h in Headers */,
			);
			runOnlyForDeploymentPostprocessing = 0;
		};
		EE247B391C3F3ED000AE3E12 /* Headers */ = {
			isa = PBXHeadersBuildPhase;
			buildActionMask = 2147483647;
			files = (
				EE9180901C46E8980038162A /* usr/include/sqlite3.h in Headers */,
				EE247B671C3F3FEC00AE3E12 /* fts3_tokenizer.h in Headers */,
				EE247B621C3F3FDB00AE3E12 /* SQLite.h in Headers */,
				EE91808F1C46E76D0038162A /* SQLite-Bridging.h in Headers */,
			);
			runOnlyForDeploymentPostprocessing = 0;
		};
/* End PBXHeadersBuildPhase section */

/* Begin PBXNativeTarget section */
		03A65E591C6BB0F50062603F /* SQLite tvOS */ = {
			isa = PBXNativeTarget;
			buildConfigurationList = 03A65E6F1C6BB0F60062603F /* Build configuration list for PBXNativeTarget "SQLite tvOS" */;
			buildPhases = (
				03A65E551C6BB0F50062603F /* Sources */,
				03A65E561C6BB0F50062603F /* Frameworks */,
				03A65E571C6BB0F50062603F /* Headers */,
				03A65E581C6BB0F50062603F /* Resources */,
			);
			buildRules = (
			);
			dependencies = (
			);
			name = "SQLite tvOS";
			productName = "SQLite tvOS";
			productReference = 03A65E5A1C6BB0F50062603F /* SQLite.framework */;
			productType = "com.apple.product-type.framework";
		};
		03A65E621C6BB0F60062603F /* SQLiteTests tvOS */ = {
			isa = PBXNativeTarget;
			buildConfigurationList = 03A65E701C6BB0F60062603F /* Build configuration list for PBXNativeTarget "SQLiteTests tvOS" */;
			buildPhases = (
				03A65E5F1C6BB0F60062603F /* Sources */,
				03A65E601C6BB0F60062603F /* Frameworks */,
				03A65E611C6BB0F60062603F /* Resources */,
			);
			buildRules = (
			);
			dependencies = (
				03A65E661C6BB0F60062603F /* PBXTargetDependency */,
			);
			name = "SQLiteTests tvOS";
			productName = "SQLite tvOSTests";
			productReference = 03A65E631C6BB0F60062603F /* SQLiteTests tvOS.xctest */;
			productType = "com.apple.product-type.bundle.unit-test";
		};
		A121AC441CA35C79005A31D1 /* SQLite watchOS */ = {
			isa = PBXNativeTarget;
			buildConfigurationList = A121AC4C1CA35C79005A31D1 /* Build configuration list for PBXNativeTarget "SQLite watchOS" */;
			buildPhases = (
				A121AC401CA35C79005A31D1 /* Sources */,
				A121AC411CA35C79005A31D1 /* Frameworks */,
				A121AC421CA35C79005A31D1 /* Headers */,
				A121AC431CA35C79005A31D1 /* Resources */,
			);
			buildRules = (
			);
			dependencies = (
			);
			name = "SQLite watchOS";
			productName = "SQLite watchOS";
			productReference = A121AC451CA35C79005A31D1 /* SQLite.framework */;
			productType = "com.apple.product-type.framework";
		};
		EE247AD21C3F04ED00AE3E12 /* SQLite iOS */ = {
			isa = PBXNativeTarget;
			buildConfigurationList = EE247AE71C3F04ED00AE3E12 /* Build configuration list for PBXNativeTarget "SQLite iOS" */;
			buildPhases = (
				EE247ACE1C3F04ED00AE3E12 /* Sources */,
				EE247ACF1C3F04ED00AE3E12 /* Frameworks */,
				EE247AD01C3F04ED00AE3E12 /* Headers */,
				EE247AD11C3F04ED00AE3E12 /* Resources */,
			);
			buildRules = (
			);
			dependencies = (
			);
			name = "SQLite iOS";
			productName = SQLite;
			productReference = EE247AD31C3F04ED00AE3E12 /* SQLite.framework */;
			productType = "com.apple.product-type.framework";
		};
		EE247ADC1C3F04ED00AE3E12 /* SQLiteTests iOS */ = {
			isa = PBXNativeTarget;
			buildConfigurationList = EE247AEA1C3F04ED00AE3E12 /* Build configuration list for PBXNativeTarget "SQLiteTests iOS" */;
			buildPhases = (
				EE247AD91C3F04ED00AE3E12 /* Sources */,
				EE247ADA1C3F04ED00AE3E12 /* Frameworks */,
				EE247ADB1C3F04ED00AE3E12 /* Resources */,
			);
			buildRules = (
			);
			dependencies = (
				EE247AE01C3F04ED00AE3E12 /* PBXTargetDependency */,
			);
			name = "SQLiteTests iOS";
			productName = SQLiteTests;
			productReference = EE247ADD1C3F04ED00AE3E12 /* SQLiteTests iOS.xctest */;
			productType = "com.apple.product-type.bundle.unit-test";
		};
		EE247B3B1C3F3ED000AE3E12 /* SQLite Mac */ = {
			isa = PBXNativeTarget;
			buildConfigurationList = EE247B511C3F3ED000AE3E12 /* Build configuration list for PBXNativeTarget "SQLite Mac" */;
			buildPhases = (
				EE247B371C3F3ED000AE3E12 /* Sources */,
				EE247B381C3F3ED000AE3E12 /* Frameworks */,
				EE247B391C3F3ED000AE3E12 /* Headers */,
				EE247B3A1C3F3ED000AE3E12 /* Resources */,
			);
			buildRules = (
			);
			dependencies = (
			);
			name = "SQLite Mac";
			productName = SQLite;
			productReference = EE247B3C1C3F3ED000AE3E12 /* SQLite.framework */;
			productType = "com.apple.product-type.framework";
		};
		EE247B441C3F3ED000AE3E12 /* SQLiteTests Mac */ = {
			isa = PBXNativeTarget;
			buildConfigurationList = EE247B521C3F3ED000AE3E12 /* Build configuration list for PBXNativeTarget "SQLiteTests Mac" */;
			buildPhases = (
				EE247B411C3F3ED000AE3E12 /* Sources */,
				EE247B421C3F3ED000AE3E12 /* Frameworks */,
				EE247B431C3F3ED000AE3E12 /* Resources */,
			);
			buildRules = (
			);
			dependencies = (
				EE247B481C3F3ED000AE3E12 /* PBXTargetDependency */,
			);
			name = "SQLiteTests Mac";
			productName = SQLiteTests;
			productReference = EE247B451C3F3ED000AE3E12 /* SQLiteTests Mac.xctest */;
			productType = "com.apple.product-type.bundle.unit-test";
		};
/* End PBXNativeTarget section */

/* Begin PBXProject section */
		EE247ACA1C3F04ED00AE3E12 /* Project object */ = {
			isa = PBXProject;
			attributes = {
				LastSwiftUpdateCheck = 0720;
				LastUpgradeCheck = 0800;
				TargetAttributes = {
					03A65E591C6BB0F50062603F = {
						CreatedOnToolsVersion = 7.2;
					};
					03A65E621C6BB0F60062603F = {
						CreatedOnToolsVersion = 7.2;
					};
					A121AC441CA35C79005A31D1 = {
						CreatedOnToolsVersion = 7.3;
					};
					EE247AD21C3F04ED00AE3E12 = {
						CreatedOnToolsVersion = 7.2;
						LastSwiftMigration = 0800;
					};
					EE247ADC1C3F04ED00AE3E12 = {
						CreatedOnToolsVersion = 7.2;
						LastSwiftMigration = 0800;
					};
					EE247B3B1C3F3ED000AE3E12 = {
						CreatedOnToolsVersion = 7.2;
						LastSwiftMigration = 0800;
					};
					EE247B441C3F3ED000AE3E12 = {
						CreatedOnToolsVersion = 7.2;
						LastSwiftMigration = 0800;
					};
				};
			};
			buildConfigurationList = EE247ACD1C3F04ED00AE3E12 /* Build configuration list for PBXProject "SQLite" */;
			compatibilityVersion = "Xcode 3.2";
			developmentRegion = English;
			hasScannedForEncodings = 0;
			knownRegions = (
				en,
			);
			mainGroup = EE247AC91C3F04ED00AE3E12;
			productRefGroup = EE247AD41C3F04ED00AE3E12 /* Products */;
			projectDirPath = "";
			projectRoot = "";
			targets = (
				EE247AD21C3F04ED00AE3E12 /* SQLite iOS */,
				EE247ADC1C3F04ED00AE3E12 /* SQLiteTests iOS */,
				EE247B3B1C3F3ED000AE3E12 /* SQLite Mac */,
				EE247B441C3F3ED000AE3E12 /* SQLiteTests Mac */,
				03A65E591C6BB0F50062603F /* SQLite tvOS */,
				03A65E621C6BB0F60062603F /* SQLiteTests tvOS */,
				A121AC441CA35C79005A31D1 /* SQLite watchOS */,
			);
		};
/* End PBXProject section */

/* Begin PBXResourcesBuildPhase section */
		03A65E581C6BB0F50062603F /* Resources */ = {
			isa = PBXResourcesBuildPhase;
			buildActionMask = 2147483647;
			files = (
			);
			runOnlyForDeploymentPostprocessing = 0;
		};
		03A65E611C6BB0F60062603F /* Resources */ = {
			isa = PBXResourcesBuildPhase;
			buildActionMask = 2147483647;
			files = (
			);
			runOnlyForDeploymentPostprocessing = 0;
		};
		A121AC431CA35C79005A31D1 /* Resources */ = {
			isa = PBXResourcesBuildPhase;
			buildActionMask = 2147483647;
			files = (
			);
			runOnlyForDeploymentPostprocessing = 0;
		};
		EE247AD11C3F04ED00AE3E12 /* Resources */ = {
			isa = PBXResourcesBuildPhase;
			buildActionMask = 2147483647;
			files = (
			);
			runOnlyForDeploymentPostprocessing = 0;
		};
		EE247ADB1C3F04ED00AE3E12 /* Resources */ = {
			isa = PBXResourcesBuildPhase;
			buildActionMask = 2147483647;
			files = (
			);
			runOnlyForDeploymentPostprocessing = 0;
		};
		EE247B3A1C3F3ED000AE3E12 /* Resources */ = {
			isa = PBXResourcesBuildPhase;
			buildActionMask = 2147483647;
			files = (
			);
			runOnlyForDeploymentPostprocessing = 0;
		};
		EE247B431C3F3ED000AE3E12 /* Resources */ = {
			isa = PBXResourcesBuildPhase;
			buildActionMask = 2147483647;
			files = (
			);
			runOnlyForDeploymentPostprocessing = 0;
		};
/* End PBXResourcesBuildPhase section */

/* Begin PBXSourcesBuildPhase section */
		03A65E551C6BB0F50062603F /* Sources */ = {
			isa = PBXSourcesBuildPhase;
			buildActionMask = 2147483647;
			files = (
				03A65E801C6BB2FB0062603F /* CoreFunctions.swift in Sources */,
				03A65E761C6BB2E60062603F /* Blob.swift in Sources */,
				03A65E7D1C6BB2F70062603F /* RTree.swift in Sources */,
				03A65E791C6BB2EF0062603F /* SQLite-Bridging.m in Sources */,
				03A65E7B1C6BB2F70062603F /* Value.swift in Sources */,
				03A65E821C6BB2FB0062603F /* Expression.swift in Sources */,
				03A65E731C6BB2D80062603F /* Foundation.swift in Sources */,
				03A65E7F1C6BB2FB0062603F /* Collation.swift in Sources */,
				03A65E861C6BB2FB0062603F /* Setter.swift in Sources */,
				03A65E811C6BB2FB0062603F /* CustomFunctions.swift in Sources */,
				03A65E7A1C6BB2F70062603F /* Statement.swift in Sources */,
				03A65E741C6BB2DA0062603F /* Helpers.swift in Sources */,
				03A65E831C6BB2FB0062603F /* Operators.swift in Sources */,
				03A65E851C6BB2FB0062603F /* Schema.swift in Sources */,
				03A65E841C6BB2FB0062603F /* Query.swift in Sources */,
				03A65E7C1C6BB2F70062603F /* FTS4.swift in Sources */,
				03A65E771C6BB2E60062603F /* Connection.swift in Sources */,
				03A65E7E1C6BB2FB0062603F /* AggregateFunctions.swift in Sources */,
				19A17EC0D68BA8C03288ADF7 /* FTS5.swift in Sources */,
			);
			runOnlyForDeploymentPostprocessing = 0;
		};
		03A65E5F1C6BB0F60062603F /* Sources */ = {
			isa = PBXSourcesBuildPhase;
			buildActionMask = 2147483647;
			files = (
				03A65E881C6BB3030062603F /* BlobTests.swift in Sources */,
				03A65E901C6BB3030062603F /* RTreeTests.swift in Sources */,
				03A65E941C6BB3030062603F /* ValueTests.swift in Sources */,
				03A65E8F1C6BB3030062603F /* QueryTests.swift in Sources */,
				03A65E8B1C6BB3030062603F /* CustomFunctionsTests.swift in Sources */,
				03A65E871C6BB3030062603F /* AggregateFunctionsTests.swift in Sources */,
				03A65E921C6BB3030062603F /* SetterTests.swift in Sources */,
				03A65E891C6BB3030062603F /* ConnectionTests.swift in Sources */,
				03A65E8A1C6BB3030062603F /* CoreFunctionsTests.swift in Sources */,
				03A65E931C6BB3030062603F /* StatementTests.swift in Sources */,
				03A65E911C6BB3030062603F /* SchemaTests.swift in Sources */,
				03A65E8D1C6BB3030062603F /* FTS4Tests.swift in Sources */,
				03A65E8C1C6BB3030062603F /* ExpressionTests.swift in Sources */,
				03A65E8E1C6BB3030062603F /* OperatorsTests.swift in Sources */,
				03A65E951C6BB3030062603F /* TestHelpers.swift in Sources */,
				19A17254FBA7894891F7297B /* FTS5Tests.swift in Sources */,
				19A17E04C4C0956715C5676A /* FoundationTests.swift in Sources */,
			);
			runOnlyForDeploymentPostprocessing = 0;
		};
		A121AC401CA35C79005A31D1 /* Sources */ = {
			isa = PBXSourcesBuildPhase;
			buildActionMask = 2147483647;
			files = (
			);
			runOnlyForDeploymentPostprocessing = 0;
		};
		EE247ACE1C3F04ED00AE3E12 /* Sources */ = {
			isa = PBXSourcesBuildPhase;
			buildActionMask = 2147483647;
			files = (
				EE247B0F1C3F06E900AE3E12 /* CoreFunctions.swift in Sources */,
				EE247B0A1C3F06E900AE3E12 /* RTree.swift in Sources */,
				EE247B031C3F06E900AE3E12 /* Blob.swift in Sources */,
				EE247B0B1C3F06E900AE3E12 /* Foundation.swift in Sources */,
				EE247B041C3F06E900AE3E12 /* Connection.swift in Sources */,
				EE247B111C3F06E900AE3E12 /* Expression.swift in Sources */,
				EE247B0C1C3F06E900AE3E12 /* Helpers.swift in Sources */,
				EE247B0E1C3F06E900AE3E12 /* Collation.swift in Sources */,
				EE247B151C3F06E900AE3E12 /* Setter.swift in Sources */,
				EE247B101C3F06E900AE3E12 /* CustomFunctions.swift in Sources */,
				EE247B091C3F06E900AE3E12 /* FTS4.swift in Sources */,
				EE247B081C3F06E900AE3E12 /* Value.swift in Sources */,
				EE247B121C3F06E900AE3E12 /* Operators.swift in Sources */,
				EE247B141C3F06E900AE3E12 /* Schema.swift in Sources */,
				EE247B131C3F06E900AE3E12 /* Query.swift in Sources */,
				EE247B061C3F06E900AE3E12 /* SQLite-Bridging.m in Sources */,
				EE247B071C3F06E900AE3E12 /* Statement.swift in Sources */,
				EE247B0D1C3F06E900AE3E12 /* AggregateFunctions.swift in Sources */,
				19A1717B10CC941ACB5533D6 /* FTS5.swift in Sources */,
			);
			runOnlyForDeploymentPostprocessing = 0;
		};
		EE247AD91C3F04ED00AE3E12 /* Sources */ = {
			isa = PBXSourcesBuildPhase;
			buildActionMask = 2147483647;
			files = (
				EE247B261C3F137700AE3E12 /* CoreFunctionsTests.swift in Sources */,
				EE247B291C3F137700AE3E12 /* FTS4Tests.swift in Sources */,
				EE247B191C3F134A00AE3E12 /* SetterTests.swift in Sources */,
				EE247B311C3F141E00AE3E12 /* SchemaTests.swift in Sources */,
				EE247B171C3F127200AE3E12 /* TestHelpers.swift in Sources */,
				EE247B281C3F137700AE3E12 /* ExpressionTests.swift in Sources */,
				EE247B271C3F137700AE3E12 /* CustomFunctionsTests.swift in Sources */,
				EE247B341C3F142E00AE3E12 /* StatementTests.swift in Sources */,
				EE247B301C3F141E00AE3E12 /* RTreeTests.swift in Sources */,
				EE247B231C3F137700AE3E12 /* BlobTests.swift in Sources */,
				EE247B351C3F142E00AE3E12 /* ValueTests.swift in Sources */,
				EE247B2F1C3F141E00AE3E12 /* QueryTests.swift in Sources */,
				EE247B221C3F137700AE3E12 /* AggregateFunctionsTests.swift in Sources */,
				EE247B2E1C3F141E00AE3E12 /* OperatorsTests.swift in Sources */,
				EE247B251C3F137700AE3E12 /* ConnectionTests.swift in Sources */,
				19A171E6FA242F72A308C594 /* FTS5Tests.swift in Sources */,
				19A17FB80B94E882050AA908 /* FoundationTests.swift in Sources */,
			);
			runOnlyForDeploymentPostprocessing = 0;
		};
		EE247B371C3F3ED000AE3E12 /* Sources */ = {
			isa = PBXSourcesBuildPhase;
			buildActionMask = 2147483647;
			files = (
				EE247B6F1C3F3FEC00AE3E12 /* CoreFunctions.swift in Sources */,
				EE247B651C3F3FEC00AE3E12 /* Blob.swift in Sources */,
				EE247B6C1C3F3FEC00AE3E12 /* RTree.swift in Sources */,
				EE247B681C3F3FEC00AE3E12 /* SQLite-Bridging.m in Sources */,
				EE247B6A1C3F3FEC00AE3E12 /* Value.swift in Sources */,
				EE247B711C3F3FEC00AE3E12 /* Expression.swift in Sources */,
				EE247B631C3F3FDB00AE3E12 /* Foundation.swift in Sources */,
				EE247B6E1C3F3FEC00AE3E12 /* Collation.swift in Sources */,
				EE247B751C3F3FEC00AE3E12 /* Setter.swift in Sources */,
				EE247B701C3F3FEC00AE3E12 /* CustomFunctions.swift in Sources */,
				EE247B691C3F3FEC00AE3E12 /* Statement.swift in Sources */,
				EE247B641C3F3FDB00AE3E12 /* Helpers.swift in Sources */,
				EE247B721C3F3FEC00AE3E12 /* Operators.swift in Sources */,
				EE247B741C3F3FEC00AE3E12 /* Schema.swift in Sources */,
				EE247B731C3F3FEC00AE3E12 /* Query.swift in Sources */,
				EE247B6B1C3F3FEC00AE3E12 /* FTS4.swift in Sources */,
				EE247B661C3F3FEC00AE3E12 /* Connection.swift in Sources */,
				EE247B6D1C3F3FEC00AE3E12 /* AggregateFunctions.swift in Sources */,
				19A1750CEE9B05267995CF3D /* FTS5.swift in Sources */,
			);
			runOnlyForDeploymentPostprocessing = 0;
		};
		EE247B411C3F3ED000AE3E12 /* Sources */ = {
			isa = PBXSourcesBuildPhase;
			buildActionMask = 2147483647;
			files = (
				EE247B561C3F3FC700AE3E12 /* CoreFunctionsTests.swift in Sources */,
				EE247B5A1C3F3FC700AE3E12 /* OperatorsTests.swift in Sources */,
				EE247B541C3F3FC700AE3E12 /* BlobTests.swift in Sources */,
				EE247B5D1C3F3FC700AE3E12 /* SchemaTests.swift in Sources */,
				EE247B591C3F3FC700AE3E12 /* FTS4Tests.swift in Sources */,
				EE247B531C3F3FC700AE3E12 /* AggregateFunctionsTests.swift in Sources */,
				EE247B5F1C3F3FC700AE3E12 /* StatementTests.swift in Sources */,
				EE247B5C1C3F3FC700AE3E12 /* RTreeTests.swift in Sources */,
				EE247B571C3F3FC700AE3E12 /* CustomFunctionsTests.swift in Sources */,
				EE247B601C3F3FC700AE3E12 /* ValueTests.swift in Sources */,
				EE247B551C3F3FC700AE3E12 /* ConnectionTests.swift in Sources */,
				EE247B611C3F3FC700AE3E12 /* TestHelpers.swift in Sources */,
				EE247B581C3F3FC700AE3E12 /* ExpressionTests.swift in Sources */,
				EE247B5E1C3F3FC700AE3E12 /* SetterTests.swift in Sources */,
				EE247B5B1C3F3FC700AE3E12 /* QueryTests.swift in Sources */,
				19A174D78559CD30679BCCCB /* FTS5Tests.swift in Sources */,
				19A178072B371489E6A1E839 /* FoundationTests.swift in Sources */,
			);
			runOnlyForDeploymentPostprocessing = 0;
		};
/* End PBXSourcesBuildPhase section */

/* Begin PBXTargetDependency section */
		03A65E661C6BB0F60062603F /* PBXTargetDependency */ = {
			isa = PBXTargetDependency;
			target = 03A65E591C6BB0F50062603F /* SQLite tvOS */;
			targetProxy = 03A65E651C6BB0F60062603F /* PBXContainerItemProxy */;
		};
		EE247AE01C3F04ED00AE3E12 /* PBXTargetDependency */ = {
			isa = PBXTargetDependency;
			target = EE247AD21C3F04ED00AE3E12 /* SQLite iOS */;
			targetProxy = EE247ADF1C3F04ED00AE3E12 /* PBXContainerItemProxy */;
		};
		EE247B481C3F3ED000AE3E12 /* PBXTargetDependency */ = {
			isa = PBXTargetDependency;
			target = EE247B3B1C3F3ED000AE3E12 /* SQLite Mac */;
			targetProxy = EE247B471C3F3ED000AE3E12 /* PBXContainerItemProxy */;
		};
/* End PBXTargetDependency section */

/* Begin XCBuildConfiguration section */
		03A65E6B1C6BB0F60062603F /* Debug */ = {
			isa = XCBuildConfiguration;
			buildSettings = {
<<<<<<< HEAD
=======
				APPLICATION_EXTENSION_API_ONLY = YES;
>>>>>>> 38d9b850
				"CODE_SIGN_IDENTITY[sdk=appletvos*]" = "";
				DEFINES_MODULE = YES;
				DYLIB_COMPATIBILITY_VERSION = 1;
				DYLIB_CURRENT_VERSION = 1;
				DYLIB_INSTALL_NAME_BASE = "@rpath";
				INFOPLIST_FILE = SQLite/Info.plist;
				INSTALL_PATH = "$(LOCAL_LIBRARY_DIR)/Frameworks";
				LD_RUNPATH_SEARCH_PATHS = "$(inherited) @executable_path/Frameworks @loader_path/Frameworks";
				PRODUCT_BUNDLE_IDENTIFIER = com.stephencelis.SQLite;
				PRODUCT_NAME = SQLite;
				SDKROOT = appletvos;
				SKIP_INSTALL = YES;
				"SWIFT_INCLUDE_PATHS[sdk=appletvos*]" = "$(SRCROOT)/CocoaPods/appletvos";
				"SWIFT_INCLUDE_PATHS[sdk=appletvsimulator*]" = "$(SRCROOT)/CocoaPods/appletvsimulator";
				SWIFT_VERSION = 3.0;
				TVOS_DEPLOYMENT_TARGET = 9.1;
			};
			name = Debug;
		};
		03A65E6C1C6BB0F60062603F /* Release */ = {
			isa = XCBuildConfiguration;
			buildSettings = {
<<<<<<< HEAD
=======
				APPLICATION_EXTENSION_API_ONLY = YES;
>>>>>>> 38d9b850
				"CODE_SIGN_IDENTITY[sdk=appletvos*]" = "";
				DEFINES_MODULE = YES;
				DYLIB_COMPATIBILITY_VERSION = 1;
				DYLIB_CURRENT_VERSION = 1;
				DYLIB_INSTALL_NAME_BASE = "@rpath";
				INFOPLIST_FILE = SQLite/Info.plist;
				INSTALL_PATH = "$(LOCAL_LIBRARY_DIR)/Frameworks";
				LD_RUNPATH_SEARCH_PATHS = "$(inherited) @executable_path/Frameworks @loader_path/Frameworks";
				PRODUCT_BUNDLE_IDENTIFIER = com.stephencelis.SQLite;
				PRODUCT_NAME = SQLite;
				SDKROOT = appletvos;
				SKIP_INSTALL = YES;
				"SWIFT_INCLUDE_PATHS[sdk=appletvos*]" = "$(SRCROOT)/CocoaPods/appletvos";
				"SWIFT_INCLUDE_PATHS[sdk=appletvsimulator*]" = "$(SRCROOT)/CocoaPods/appletvsimulator";
				SWIFT_VERSION = 3.0;
				TVOS_DEPLOYMENT_TARGET = 9.1;
			};
			name = Release;
		};
		03A65E6D1C6BB0F60062603F /* Debug */ = {
			isa = XCBuildConfiguration;
			buildSettings = {
				INFOPLIST_FILE = SQLite/Info.plist;
				LD_RUNPATH_SEARCH_PATHS = "$(inherited) @executable_path/Frameworks @loader_path/Frameworks";
				PRODUCT_BUNDLE_IDENTIFIER = com.stephencelis.SQLiteTests;
				PRODUCT_NAME = "$(TARGET_NAME)";
				SDKROOT = appletvos;
				SWIFT_VERSION = 3.0;
				TVOS_DEPLOYMENT_TARGET = 9.1;
			};
			name = Debug;
		};
		03A65E6E1C6BB0F60062603F /* Release */ = {
			isa = XCBuildConfiguration;
			buildSettings = {
				INFOPLIST_FILE = SQLite/Info.plist;
				LD_RUNPATH_SEARCH_PATHS = "$(inherited) @executable_path/Frameworks @loader_path/Frameworks";
				PRODUCT_BUNDLE_IDENTIFIER = com.stephencelis.SQLiteTests;
				PRODUCT_NAME = "$(TARGET_NAME)";
				SDKROOT = appletvos;
				SWIFT_VERSION = 3.0;
				TVOS_DEPLOYMENT_TARGET = 9.1;
			};
			name = Release;
		};
		A121AC4A1CA35C79005A31D1 /* Debug */ = {
			isa = XCBuildConfiguration;
			buildSettings = {
				APPLICATION_EXTENSION_API_ONLY = YES;
				CLANG_ANALYZER_NONNULL = YES;
				"CODE_SIGN_IDENTITY[sdk=watchos*]" = "";
				DEFINES_MODULE = YES;
				DYLIB_COMPATIBILITY_VERSION = 1;
				DYLIB_CURRENT_VERSION = 1;
				DYLIB_INSTALL_NAME_BASE = "@rpath";
				INFOPLIST_FILE = SQLite/Info.plist;
				INSTALL_PATH = "$(LOCAL_LIBRARY_DIR)/Frameworks";
				LD_RUNPATH_SEARCH_PATHS = "$(inherited) @executable_path/Frameworks @loader_path/Frameworks";
				PRODUCT_BUNDLE_IDENTIFIER = com.stephencelis.SQLite;
				PRODUCT_NAME = SQLite;
				SDKROOT = watchos;
				SKIP_INSTALL = YES;
				SWIFT_VERSION = 3.0;
				TARGETED_DEVICE_FAMILY = 4;
				WATCHOS_DEPLOYMENT_TARGET = 2.2;
			};
			name = Debug;
		};
		A121AC4B1CA35C79005A31D1 /* Release */ = {
			isa = XCBuildConfiguration;
			buildSettings = {
				APPLICATION_EXTENSION_API_ONLY = YES;
				CLANG_ANALYZER_NONNULL = YES;
				"CODE_SIGN_IDENTITY[sdk=watchos*]" = "";
				DEFINES_MODULE = YES;
				DYLIB_COMPATIBILITY_VERSION = 1;
				DYLIB_CURRENT_VERSION = 1;
				DYLIB_INSTALL_NAME_BASE = "@rpath";
				INFOPLIST_FILE = SQLite/Info.plist;
				INSTALL_PATH = "$(LOCAL_LIBRARY_DIR)/Frameworks";
				LD_RUNPATH_SEARCH_PATHS = "$(inherited) @executable_path/Frameworks @loader_path/Frameworks";
				PRODUCT_BUNDLE_IDENTIFIER = com.stephencelis.SQLite;
				PRODUCT_NAME = SQLite;
				SDKROOT = watchos;
				SKIP_INSTALL = YES;
				SWIFT_VERSION = 3.0;
				TARGETED_DEVICE_FAMILY = 4;
				WATCHOS_DEPLOYMENT_TARGET = 2.2;
			};
			name = Release;
		};
		EE247AE51C3F04ED00AE3E12 /* Debug */ = {
			isa = XCBuildConfiguration;
			buildSettings = {
				ALWAYS_SEARCH_USER_PATHS = NO;
				CLANG_CXX_LANGUAGE_STANDARD = "gnu++0x";
				CLANG_CXX_LIBRARY = "libc++";
				CLANG_ENABLE_MODULES = YES;
				CLANG_ENABLE_OBJC_ARC = YES;
				CLANG_WARN_BOOL_CONVERSION = YES;
				CLANG_WARN_CONSTANT_CONVERSION = YES;
				CLANG_WARN_DIRECT_OBJC_ISA_USAGE = YES_ERROR;
				CLANG_WARN_EMPTY_BODY = YES;
				CLANG_WARN_ENUM_CONVERSION = YES;
				CLANG_WARN_INFINITE_RECURSION = YES;
				CLANG_WARN_INT_CONVERSION = YES;
				CLANG_WARN_OBJC_ROOT_CLASS = YES_ERROR;
				CLANG_WARN_SUSPICIOUS_MOVE = YES;
				CLANG_WARN_UNREACHABLE_CODE = YES;
				CLANG_WARN__DUPLICATE_METHOD_MATCH = YES;
				"CODE_SIGN_IDENTITY[sdk=iphoneos*]" = "iPhone Developer";
				COPY_PHASE_STRIP = NO;
				CURRENT_PROJECT_VERSION = 1;
				DEBUG_INFORMATION_FORMAT = dwarf;
				ENABLE_STRICT_OBJC_MSGSEND = YES;
				ENABLE_TESTABILITY = YES;
				GCC_C_LANGUAGE_STANDARD = gnu99;
				GCC_DYNAMIC_NO_PIC = NO;
				GCC_NO_COMMON_BLOCKS = YES;
				GCC_OPTIMIZATION_LEVEL = 0;
				GCC_PREPROCESSOR_DEFINITIONS = (
					"DEBUG=1",
					"$(inherited)",
				);
				GCC_WARN_64_TO_32_BIT_CONVERSION = YES;
				GCC_WARN_ABOUT_RETURN_TYPE = YES_ERROR;
				GCC_WARN_UNDECLARED_SELECTOR = YES;
				GCC_WARN_UNINITIALIZED_AUTOS = YES_AGGRESSIVE;
				GCC_WARN_UNUSED_FUNCTION = YES;
				GCC_WARN_UNUSED_VARIABLE = YES;
				IPHONEOS_DEPLOYMENT_TARGET = 8.0;
				MACOSX_DEPLOYMENT_TARGET = 10.9;
				MTL_ENABLE_DEBUG_INFO = YES;
				ONLY_ACTIVE_ARCH = YES;
				PRODUCT_NAME = "";
				SDKROOT = iphoneos;
				SWIFT_OPTIMIZATION_LEVEL = "-Onone";
				TARGETED_DEVICE_FAMILY = "1,2,3";
				VERSIONING_SYSTEM = "apple-generic";
				VERSION_INFO_PREFIX = "";
			};
			name = Debug;
		};
		EE247AE61C3F04ED00AE3E12 /* Release */ = {
			isa = XCBuildConfiguration;
			buildSettings = {
				ALWAYS_SEARCH_USER_PATHS = NO;
				CLANG_CXX_LANGUAGE_STANDARD = "gnu++0x";
				CLANG_CXX_LIBRARY = "libc++";
				CLANG_ENABLE_MODULES = YES;
				CLANG_ENABLE_OBJC_ARC = YES;
				CLANG_WARN_BOOL_CONVERSION = YES;
				CLANG_WARN_CONSTANT_CONVERSION = YES;
				CLANG_WARN_DIRECT_OBJC_ISA_USAGE = YES_ERROR;
				CLANG_WARN_EMPTY_BODY = YES;
				CLANG_WARN_ENUM_CONVERSION = YES;
				CLANG_WARN_INFINITE_RECURSION = YES;
				CLANG_WARN_INT_CONVERSION = YES;
				CLANG_WARN_OBJC_ROOT_CLASS = YES_ERROR;
				CLANG_WARN_SUSPICIOUS_MOVE = YES;
				CLANG_WARN_UNREACHABLE_CODE = YES;
				CLANG_WARN__DUPLICATE_METHOD_MATCH = YES;
				"CODE_SIGN_IDENTITY[sdk=iphoneos*]" = "iPhone Developer";
				COPY_PHASE_STRIP = NO;
				CURRENT_PROJECT_VERSION = 1;
				DEBUG_INFORMATION_FORMAT = "dwarf-with-dsym";
				ENABLE_NS_ASSERTIONS = NO;
				ENABLE_STRICT_OBJC_MSGSEND = YES;
				GCC_C_LANGUAGE_STANDARD = gnu99;
				GCC_NO_COMMON_BLOCKS = YES;
				GCC_WARN_64_TO_32_BIT_CONVERSION = YES;
				GCC_WARN_ABOUT_RETURN_TYPE = YES_ERROR;
				GCC_WARN_UNDECLARED_SELECTOR = YES;
				GCC_WARN_UNINITIALIZED_AUTOS = YES_AGGRESSIVE;
				GCC_WARN_UNUSED_FUNCTION = YES;
				GCC_WARN_UNUSED_VARIABLE = YES;
				IPHONEOS_DEPLOYMENT_TARGET = 8.0;
				MACOSX_DEPLOYMENT_TARGET = 10.9;
				MTL_ENABLE_DEBUG_INFO = NO;
				PRODUCT_NAME = "";
				SDKROOT = iphoneos;
				SWIFT_OPTIMIZATION_LEVEL = "-Owholemodule";
				TARGETED_DEVICE_FAMILY = "1,2,3";
				VALIDATE_PRODUCT = YES;
				VERSIONING_SYSTEM = "apple-generic";
				VERSION_INFO_PREFIX = "";
			};
			name = Release;
		};
		EE247AE81C3F04ED00AE3E12 /* Debug */ = {
			isa = XCBuildConfiguration;
			buildSettings = {
				APPLICATION_EXTENSION_API_ONLY = YES;
				CLANG_ENABLE_MODULES = YES;
				"CODE_SIGN_IDENTITY[sdk=iphoneos*]" = "";
				DEFINES_MODULE = YES;
				DYLIB_COMPATIBILITY_VERSION = 1;
				DYLIB_CURRENT_VERSION = 1;
				DYLIB_INSTALL_NAME_BASE = "@rpath";
				INFOPLIST_FILE = SQLite/Info.plist;
				INSTALL_PATH = "$(LOCAL_LIBRARY_DIR)/Frameworks";
				IPHONEOS_DEPLOYMENT_TARGET = 8.0;
				LD_RUNPATH_SEARCH_PATHS = "$(inherited) @executable_path/Frameworks @loader_path/Frameworks";
				PRODUCT_BUNDLE_IDENTIFIER = com.stephencelis.SQLite;
				PRODUCT_NAME = SQLite;
				SKIP_INSTALL = YES;
				"SWIFT_INCLUDE_PATHS[sdk=iphoneos*]" = "$(SRCROOT)/CocoaPods/iphoneos";
				"SWIFT_INCLUDE_PATHS[sdk=iphoneos10.0]" = "$(SRCROOT)/CocoaPods/iphoneos-10.0";
				"SWIFT_INCLUDE_PATHS[sdk=iphonesimulator*]" = "$(SRCROOT)/CocoaPods/iphonesimulator";
				"SWIFT_INCLUDE_PATHS[sdk=iphonesimulator10.0]" = "$(SRCROOT)/CocoaPods/iphonesimulator-10.0";
				SWIFT_OPTIMIZATION_LEVEL = "-Onone";
				SWIFT_VERSION = 3.0;
			};
			name = Debug;
		};
		EE247AE91C3F04ED00AE3E12 /* Release */ = {
			isa = XCBuildConfiguration;
			buildSettings = {
				APPLICATION_EXTENSION_API_ONLY = YES;
				CLANG_ENABLE_MODULES = YES;
				"CODE_SIGN_IDENTITY[sdk=iphoneos*]" = "";
				DEFINES_MODULE = YES;
				DYLIB_COMPATIBILITY_VERSION = 1;
				DYLIB_CURRENT_VERSION = 1;
				DYLIB_INSTALL_NAME_BASE = "@rpath";
				INFOPLIST_FILE = SQLite/Info.plist;
				INSTALL_PATH = "$(LOCAL_LIBRARY_DIR)/Frameworks";
				IPHONEOS_DEPLOYMENT_TARGET = 8.0;
				LD_RUNPATH_SEARCH_PATHS = "$(inherited) @executable_path/Frameworks @loader_path/Frameworks";
				PRODUCT_BUNDLE_IDENTIFIER = com.stephencelis.SQLite;
				PRODUCT_NAME = SQLite;
				SKIP_INSTALL = YES;
				"SWIFT_INCLUDE_PATHS[sdk=iphoneos*]" = "$(SRCROOT)/CocoaPods/iphoneos";
				"SWIFT_INCLUDE_PATHS[sdk=iphoneos10.0]" = "$(SRCROOT)/CocoaPods/iphoneos-10.0";
				"SWIFT_INCLUDE_PATHS[sdk=iphonesimulator*]" = "$(SRCROOT)/CocoaPods/iphonesimulator";
				"SWIFT_INCLUDE_PATHS[sdk=iphonesimulator10.0]" = "$(SRCROOT)/CocoaPods/iphonesimulator-10.0";
				SWIFT_VERSION = 3.0;
			};
			name = Release;
		};
		EE247AEB1C3F04ED00AE3E12 /* Debug */ = {
			isa = XCBuildConfiguration;
			buildSettings = {
				INFOPLIST_FILE = SQLiteTests/Info.plist;
				LD_RUNPATH_SEARCH_PATHS = "$(inherited) @executable_path/Frameworks @loader_path/Frameworks";
				PRODUCT_BUNDLE_IDENTIFIER = com.stephencelis.SQLiteTests;
				PRODUCT_NAME = "$(TARGET_NAME)";
				SWIFT_VERSION = 3.0;
			};
			name = Debug;
		};
		EE247AEC1C3F04ED00AE3E12 /* Release */ = {
			isa = XCBuildConfiguration;
			buildSettings = {
				INFOPLIST_FILE = SQLiteTests/Info.plist;
				LD_RUNPATH_SEARCH_PATHS = "$(inherited) @executable_path/Frameworks @loader_path/Frameworks";
				PRODUCT_BUNDLE_IDENTIFIER = com.stephencelis.SQLiteTests;
				PRODUCT_NAME = "$(TARGET_NAME)";
				SWIFT_VERSION = 3.0;
			};
			name = Release;
		};
		EE247B4D1C3F3ED000AE3E12 /* Debug */ = {
			isa = XCBuildConfiguration;
			buildSettings = {
				APPLICATION_EXTENSION_API_ONLY = YES;
				CODE_SIGN_IDENTITY = "";
				COMBINE_HIDPI_IMAGES = YES;
				DEFINES_MODULE = YES;
				DYLIB_COMPATIBILITY_VERSION = 1;
				DYLIB_CURRENT_VERSION = 1;
				DYLIB_INSTALL_NAME_BASE = "@rpath";
				FRAMEWORK_VERSION = A;
				INFOPLIST_FILE = SQLite/Info.plist;
				INSTALL_PATH = "$(LOCAL_LIBRARY_DIR)/Frameworks";
				LD_RUNPATH_SEARCH_PATHS = "$(inherited) @executable_path/../Frameworks @loader_path/Frameworks";
				MACOSX_DEPLOYMENT_TARGET = 10.9;
				PRODUCT_BUNDLE_IDENTIFIER = com.stephencelis.SQLite;
				PRODUCT_NAME = SQLite;
				SDKROOT = macosx;
				SKIP_INSTALL = YES;
				SWIFT_INCLUDE_PATHS = "";
				"SWIFT_INCLUDE_PATHS[sdk=macosx*]" = "$(SRCROOT)/CocoaPods/macosx";
				"SWIFT_INCLUDE_PATHS[sdk=macosx10.11]" = "$(SRCROOT)/CocoaPods/macosx-10.11";
				"SWIFT_INCLUDE_PATHS[sdk=macosx10.12]" = "$(SRCROOT)/CocoaPods/macosx-10.12";
				SWIFT_VERSION = 3.0;
			};
			name = Debug;
		};
		EE247B4E1C3F3ED000AE3E12 /* Release */ = {
			isa = XCBuildConfiguration;
			buildSettings = {
				APPLICATION_EXTENSION_API_ONLY = YES;
				CODE_SIGN_IDENTITY = "";
				COMBINE_HIDPI_IMAGES = YES;
				DEFINES_MODULE = YES;
				DYLIB_COMPATIBILITY_VERSION = 1;
				DYLIB_CURRENT_VERSION = 1;
				DYLIB_INSTALL_NAME_BASE = "@rpath";
				FRAMEWORK_VERSION = A;
				INFOPLIST_FILE = SQLite/Info.plist;
				INSTALL_PATH = "$(LOCAL_LIBRARY_DIR)/Frameworks";
				LD_RUNPATH_SEARCH_PATHS = "$(inherited) @executable_path/../Frameworks @loader_path/Frameworks";
				MACOSX_DEPLOYMENT_TARGET = 10.9;
				PRODUCT_BUNDLE_IDENTIFIER = com.stephencelis.SQLite;
				PRODUCT_NAME = SQLite;
				SDKROOT = macosx;
				SKIP_INSTALL = YES;
				SWIFT_INCLUDE_PATHS = "";
				"SWIFT_INCLUDE_PATHS[sdk=macosx*]" = "$(SRCROOT)/CocoaPods/macosx";
				"SWIFT_INCLUDE_PATHS[sdk=macosx10.11]" = "$(SRCROOT)/CocoaPods/macosx-10.11";
				"SWIFT_INCLUDE_PATHS[sdk=macosx10.12]" = "$(SRCROOT)/CocoaPods/macosx-10.12";
				SWIFT_VERSION = 3.0;
			};
			name = Release;
		};
		EE247B4F1C3F3ED000AE3E12 /* Debug */ = {
			isa = XCBuildConfiguration;
			buildSettings = {
				CODE_SIGN_IDENTITY = "-";
				COMBINE_HIDPI_IMAGES = YES;
				INFOPLIST_FILE = SQLiteTests/Info.plist;
				LD_RUNPATH_SEARCH_PATHS = "$(inherited) @executable_path/../Frameworks @loader_path/../Frameworks";
				MACOSX_DEPLOYMENT_TARGET = 10.11;
				PRODUCT_BUNDLE_IDENTIFIER = com.stephencelis.SQLiteTests;
				PRODUCT_NAME = "$(TARGET_NAME)";
				SDKROOT = macosx;
				SWIFT_VERSION = 3.0;
			};
			name = Debug;
		};
		EE247B501C3F3ED000AE3E12 /* Release */ = {
			isa = XCBuildConfiguration;
			buildSettings = {
				CODE_SIGN_IDENTITY = "-";
				COMBINE_HIDPI_IMAGES = YES;
				INFOPLIST_FILE = SQLiteTests/Info.plist;
				LD_RUNPATH_SEARCH_PATHS = "$(inherited) @executable_path/../Frameworks @loader_path/../Frameworks";
				MACOSX_DEPLOYMENT_TARGET = 10.11;
				PRODUCT_BUNDLE_IDENTIFIER = com.stephencelis.SQLiteTests;
				PRODUCT_NAME = "$(TARGET_NAME)";
				SDKROOT = macosx;
				SWIFT_VERSION = 3.0;
			};
			name = Release;
		};
/* End XCBuildConfiguration section */

/* Begin XCConfigurationList section */
		03A65E6F1C6BB0F60062603F /* Build configuration list for PBXNativeTarget "SQLite tvOS" */ = {
			isa = XCConfigurationList;
			buildConfigurations = (
				03A65E6B1C6BB0F60062603F /* Debug */,
				03A65E6C1C6BB0F60062603F /* Release */,
			);
			defaultConfigurationIsVisible = 0;
			defaultConfigurationName = Release;
		};
		03A65E701C6BB0F60062603F /* Build configuration list for PBXNativeTarget "SQLiteTests tvOS" */ = {
			isa = XCConfigurationList;
			buildConfigurations = (
				03A65E6D1C6BB0F60062603F /* Debug */,
				03A65E6E1C6BB0F60062603F /* Release */,
			);
			defaultConfigurationIsVisible = 0;
			defaultConfigurationName = Release;
		};
		A121AC4C1CA35C79005A31D1 /* Build configuration list for PBXNativeTarget "SQLite watchOS" */ = {
			isa = XCConfigurationList;
			buildConfigurations = (
				A121AC4A1CA35C79005A31D1 /* Debug */,
				A121AC4B1CA35C79005A31D1 /* Release */,
			);
			defaultConfigurationIsVisible = 0;
			defaultConfigurationName = Release;
		};
		EE247ACD1C3F04ED00AE3E12 /* Build configuration list for PBXProject "SQLite" */ = {
			isa = XCConfigurationList;
			buildConfigurations = (
				EE247AE51C3F04ED00AE3E12 /* Debug */,
				EE247AE61C3F04ED00AE3E12 /* Release */,
			);
			defaultConfigurationIsVisible = 0;
			defaultConfigurationName = Release;
		};
		EE247AE71C3F04ED00AE3E12 /* Build configuration list for PBXNativeTarget "SQLite iOS" */ = {
			isa = XCConfigurationList;
			buildConfigurations = (
				EE247AE81C3F04ED00AE3E12 /* Debug */,
				EE247AE91C3F04ED00AE3E12 /* Release */,
			);
			defaultConfigurationIsVisible = 0;
			defaultConfigurationName = Release;
		};
		EE247AEA1C3F04ED00AE3E12 /* Build configuration list for PBXNativeTarget "SQLiteTests iOS" */ = {
			isa = XCConfigurationList;
			buildConfigurations = (
				EE247AEB1C3F04ED00AE3E12 /* Debug */,
				EE247AEC1C3F04ED00AE3E12 /* Release */,
			);
			defaultConfigurationIsVisible = 0;
			defaultConfigurationName = Release;
		};
		EE247B511C3F3ED000AE3E12 /* Build configuration list for PBXNativeTarget "SQLite Mac" */ = {
			isa = XCConfigurationList;
			buildConfigurations = (
				EE247B4D1C3F3ED000AE3E12 /* Debug */,
				EE247B4E1C3F3ED000AE3E12 /* Release */,
			);
			defaultConfigurationIsVisible = 0;
			defaultConfigurationName = Release;
		};
		EE247B521C3F3ED000AE3E12 /* Build configuration list for PBXNativeTarget "SQLiteTests Mac" */ = {
			isa = XCConfigurationList;
			buildConfigurations = (
				EE247B4F1C3F3ED000AE3E12 /* Debug */,
				EE247B501C3F3ED000AE3E12 /* Release */,
			);
			defaultConfigurationIsVisible = 0;
			defaultConfigurationName = Release;
		};
/* End XCConfigurationList section */
	};
	rootObject = EE247ACA1C3F04ED00AE3E12 /* Project object */;
}<|MERGE_RESOLUTION|>--- conflicted
+++ resolved
@@ -964,10 +964,7 @@
 		03A65E6B1C6BB0F60062603F /* Debug */ = {
 			isa = XCBuildConfiguration;
 			buildSettings = {
-<<<<<<< HEAD
-=======
 				APPLICATION_EXTENSION_API_ONLY = YES;
->>>>>>> 38d9b850
 				"CODE_SIGN_IDENTITY[sdk=appletvos*]" = "";
 				DEFINES_MODULE = YES;
 				DYLIB_COMPATIBILITY_VERSION = 1;
@@ -990,10 +987,7 @@
 		03A65E6C1C6BB0F60062603F /* Release */ = {
 			isa = XCBuildConfiguration;
 			buildSettings = {
-<<<<<<< HEAD
-=======
 				APPLICATION_EXTENSION_API_ONLY = YES;
->>>>>>> 38d9b850
 				"CODE_SIGN_IDENTITY[sdk=appletvos*]" = "";
 				DEFINES_MODULE = YES;
 				DYLIB_COMPATIBILITY_VERSION = 1;
