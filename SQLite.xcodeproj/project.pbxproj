--- conflicted
+++ resolved
@@ -1181,11 +1181,7 @@
 				GCC_WARN_UNUSED_FUNCTION = YES;
 				GCC_WARN_UNUSED_VARIABLE = YES;
 				IPHONEOS_DEPLOYMENT_TARGET = 9.0;
-<<<<<<< HEAD
-				MACOSX_DEPLOYMENT_TARGET = 10.9;
-=======
 				MACOSX_DEPLOYMENT_TARGET = 10.15;
->>>>>>> 5c49d0ed
 				MTL_ENABLE_DEBUG_INFO = YES;
 				ONLY_ACTIVE_ARCH = YES;
 				PRODUCT_NAME = "";
@@ -1242,11 +1238,7 @@
 				GCC_WARN_UNUSED_FUNCTION = YES;
 				GCC_WARN_UNUSED_VARIABLE = YES;
 				IPHONEOS_DEPLOYMENT_TARGET = 9.0;
-<<<<<<< HEAD
-				MACOSX_DEPLOYMENT_TARGET = 10.9;
-=======
 				MACOSX_DEPLOYMENT_TARGET = 10.15;
->>>>>>> 5c49d0ed
 				MTL_ENABLE_DEBUG_INFO = NO;
 				PRODUCT_NAME = "";
 				SDKROOT = iphoneos;
@@ -1271,10 +1263,7 @@
 				DYLIB_INSTALL_NAME_BASE = "@rpath";
 				INFOPLIST_FILE = "$(SRCROOT)/Sources/SQLite/Info.plist";
 				INSTALL_PATH = "$(LOCAL_LIBRARY_DIR)/Frameworks";
-<<<<<<< HEAD
 				IPHONEOS_DEPLOYMENT_TARGET = 9.0;
-=======
->>>>>>> 5c49d0ed
 				LD_RUNPATH_SEARCH_PATHS = "$(inherited) @executable_path/Frameworks @loader_path/Frameworks";
 				MARKETING_VERSION = 0.12.3;
 				PRODUCT_BUNDLE_IDENTIFIER = com.stephencelis.SQLite;
@@ -1296,10 +1285,7 @@
 				DYLIB_INSTALL_NAME_BASE = "@rpath";
 				INFOPLIST_FILE = "$(SRCROOT)/Sources/SQLite/Info.plist";
 				INSTALL_PATH = "$(LOCAL_LIBRARY_DIR)/Frameworks";
-<<<<<<< HEAD
 				IPHONEOS_DEPLOYMENT_TARGET = 9.0;
-=======
->>>>>>> 5c49d0ed
 				LD_RUNPATH_SEARCH_PATHS = "$(inherited) @executable_path/Frameworks @loader_path/Frameworks";
 				MARKETING_VERSION = 0.12.3;
 				PRODUCT_BUNDLE_IDENTIFIER = com.stephencelis.SQLite;
