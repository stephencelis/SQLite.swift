// !$*UTF8*$!
{
	archiveVersion = 1;
	classes = {
	};
	objectVersion = 46;
	objects = {

/* Begin PBXBuildFile section */
		03A65E641C6BB0F60062603F /* SQLite.framework in Frameworks */ = {isa = PBXBuildFile; fileRef = 03A65E5A1C6BB0F50062603F /* SQLite.framework */; };
		03A65E721C6BB2D30062603F /* SQLite.h in Headers */ = {isa = PBXBuildFile; fileRef = EE247AD61C3F04ED00AE3E12 /* SQLite.h */; settings = {ATTRIBUTES = (Public, ); }; };
		03A65E731C6BB2D80062603F /* Foundation.swift in Sources */ = {isa = PBXBuildFile; fileRef = EE247AF71C3F06E900AE3E12 /* Foundation.swift */; };
		03A65E741C6BB2DA0062603F /* Helpers.swift in Sources */ = {isa = PBXBuildFile; fileRef = EE247AF81C3F06E900AE3E12 /* Helpers.swift */; };
		03A65E751C6BB2DF0062603F /* SQLiteObjc.h in Headers */ = {isa = PBXBuildFile; fileRef = EE91808D1C46E5230038162A /* SQLiteObjc.h */; settings = {ATTRIBUTES = (Public, ); }; };
		03A65E761C6BB2E60062603F /* Blob.swift in Sources */ = {isa = PBXBuildFile; fileRef = EE247AEE1C3F06E900AE3E12 /* Blob.swift */; };
		03A65E771C6BB2E60062603F /* Connection.swift in Sources */ = {isa = PBXBuildFile; fileRef = EE247AEF1C3F06E900AE3E12 /* Connection.swift */; };
		03A65E781C6BB2EA0062603F /* fts3_tokenizer.h in Headers */ = {isa = PBXBuildFile; fileRef = EE247AF01C3F06E900AE3E12 /* fts3_tokenizer.h */; };
		03A65E791C6BB2EF0062603F /* SQLiteObjc.m in Sources */ = {isa = PBXBuildFile; fileRef = EE247AF11C3F06E900AE3E12 /* SQLiteObjc.m */; };
		03A65E7A1C6BB2F70062603F /* Statement.swift in Sources */ = {isa = PBXBuildFile; fileRef = EE247AF21C3F06E900AE3E12 /* Statement.swift */; };
		03A65E7B1C6BB2F70062603F /* Value.swift in Sources */ = {isa = PBXBuildFile; fileRef = EE247AF31C3F06E900AE3E12 /* Value.swift */; };
		03A65E7C1C6BB2F70062603F /* FTS4.swift in Sources */ = {isa = PBXBuildFile; fileRef = EE247AF51C3F06E900AE3E12 /* FTS4.swift */; };
		03A65E7D1C6BB2F70062603F /* RTree.swift in Sources */ = {isa = PBXBuildFile; fileRef = EE247AF61C3F06E900AE3E12 /* RTree.swift */; };
		03A65E7E1C6BB2FB0062603F /* AggregateFunctions.swift in Sources */ = {isa = PBXBuildFile; fileRef = EE247AFA1C3F06E900AE3E12 /* AggregateFunctions.swift */; };
		03A65E7F1C6BB2FB0062603F /* Collation.swift in Sources */ = {isa = PBXBuildFile; fileRef = EE247AFB1C3F06E900AE3E12 /* Collation.swift */; };
		03A65E801C6BB2FB0062603F /* CoreFunctions.swift in Sources */ = {isa = PBXBuildFile; fileRef = EE247AFC1C3F06E900AE3E12 /* CoreFunctions.swift */; };
		03A65E811C6BB2FB0062603F /* CustomFunctions.swift in Sources */ = {isa = PBXBuildFile; fileRef = EE247AFD1C3F06E900AE3E12 /* CustomFunctions.swift */; };
		03A65E821C6BB2FB0062603F /* Expression.swift in Sources */ = {isa = PBXBuildFile; fileRef = EE247AFE1C3F06E900AE3E12 /* Expression.swift */; };
		03A65E831C6BB2FB0062603F /* Operators.swift in Sources */ = {isa = PBXBuildFile; fileRef = EE247AFF1C3F06E900AE3E12 /* Operators.swift */; };
		03A65E841C6BB2FB0062603F /* Query.swift in Sources */ = {isa = PBXBuildFile; fileRef = EE247B001C3F06E900AE3E12 /* Query.swift */; };
		03A65E851C6BB2FB0062603F /* Schema.swift in Sources */ = {isa = PBXBuildFile; fileRef = EE247B011C3F06E900AE3E12 /* Schema.swift */; };
		03A65E861C6BB2FB0062603F /* Setter.swift in Sources */ = {isa = PBXBuildFile; fileRef = EE247B021C3F06E900AE3E12 /* Setter.swift */; };
		03A65E871C6BB3030062603F /* AggregateFunctionsTests.swift in Sources */ = {isa = PBXBuildFile; fileRef = EE247B1A1C3F137700AE3E12 /* AggregateFunctionsTests.swift */; };
		03A65E881C6BB3030062603F /* BlobTests.swift in Sources */ = {isa = PBXBuildFile; fileRef = EE247B1B1C3F137700AE3E12 /* BlobTests.swift */; };
		03A65E891C6BB3030062603F /* ConnectionTests.swift in Sources */ = {isa = PBXBuildFile; fileRef = EE247B1D1C3F137700AE3E12 /* ConnectionTests.swift */; };
		03A65E8A1C6BB3030062603F /* CoreFunctionsTests.swift in Sources */ = {isa = PBXBuildFile; fileRef = EE247B1E1C3F137700AE3E12 /* CoreFunctionsTests.swift */; };
		03A65E8B1C6BB3030062603F /* CustomFunctionsTests.swift in Sources */ = {isa = PBXBuildFile; fileRef = EE247B1F1C3F137700AE3E12 /* CustomFunctionsTests.swift */; };
		03A65E8C1C6BB3030062603F /* ExpressionTests.swift in Sources */ = {isa = PBXBuildFile; fileRef = EE247B201C3F137700AE3E12 /* ExpressionTests.swift */; };
		03A65E8D1C6BB3030062603F /* FTS4Tests.swift in Sources */ = {isa = PBXBuildFile; fileRef = EE247B211C3F137700AE3E12 /* FTS4Tests.swift */; };
		03A65E8E1C6BB3030062603F /* OperatorsTests.swift in Sources */ = {isa = PBXBuildFile; fileRef = EE247B2A1C3F141E00AE3E12 /* OperatorsTests.swift */; };
		03A65E8F1C6BB3030062603F /* QueryTests.swift in Sources */ = {isa = PBXBuildFile; fileRef = EE247B2B1C3F141E00AE3E12 /* QueryTests.swift */; };
		03A65E901C6BB3030062603F /* RTreeTests.swift in Sources */ = {isa = PBXBuildFile; fileRef = EE247B2C1C3F141E00AE3E12 /* RTreeTests.swift */; };
		03A65E911C6BB3030062603F /* SchemaTests.swift in Sources */ = {isa = PBXBuildFile; fileRef = EE247B2D1C3F141E00AE3E12 /* SchemaTests.swift */; };
		03A65E921C6BB3030062603F /* SetterTests.swift in Sources */ = {isa = PBXBuildFile; fileRef = EE247B181C3F134A00AE3E12 /* SetterTests.swift */; };
		03A65E931C6BB3030062603F /* StatementTests.swift in Sources */ = {isa = PBXBuildFile; fileRef = EE247B321C3F142E00AE3E12 /* StatementTests.swift */; };
		03A65E941C6BB3030062603F /* ValueTests.swift in Sources */ = {isa = PBXBuildFile; fileRef = EE247B331C3F142E00AE3E12 /* ValueTests.swift */; };
		03A65E951C6BB3030062603F /* TestHelpers.swift in Sources */ = {isa = PBXBuildFile; fileRef = EE247B161C3F127200AE3E12 /* TestHelpers.swift */; };
		03A65E971C6BB3210062603F /* libsqlite3.tbd in Frameworks */ = {isa = PBXBuildFile; fileRef = 03A65E961C6BB3210062603F /* libsqlite3.tbd */; };
		19A1709C3E7A406E62293B2A /* Fixtures.swift in Sources */ = {isa = PBXBuildFile; fileRef = 19A17B93B48B5560E6E51791 /* Fixtures.swift */; };
		19A17152E32A9585831E3FE0 /* DateAndTimeFunctions.swift in Sources */ = {isa = PBXBuildFile; fileRef = 19A17BA55DABB480F9020C8A /* DateAndTimeFunctions.swift */; };
		19A1717B10CC941ACB5533D6 /* FTS5.swift in Sources */ = {isa = PBXBuildFile; fileRef = 19A1730E4390C775C25677D1 /* FTS5.swift */; };
		19A171967CC511C4F6F773C9 /* RowTests.swift in Sources */ = {isa = PBXBuildFile; fileRef = 19A175C1F9CB3BBAB8FCEC7B /* RowTests.swift */; };
		19A171E6FA242F72A308C594 /* FTS5Tests.swift in Sources */ = {isa = PBXBuildFile; fileRef = 19A1721B8984686B9963B45D /* FTS5Tests.swift */; };
		19A171F12AB8B07F2FD7201A /* Cipher.swift in Sources */ = {isa = PBXBuildFile; fileRef = 19A178A39ACA9667A62663CC /* Cipher.swift */; };
		19A1720B67ED13E6150C6A3D /* RowTests.swift in Sources */ = {isa = PBXBuildFile; fileRef = 19A175C1F9CB3BBAB8FCEC7B /* RowTests.swift */; };
		19A17254FBA7894891F7297B /* FTS5Tests.swift in Sources */ = {isa = PBXBuildFile; fileRef = 19A1721B8984686B9963B45D /* FTS5Tests.swift */; };
		19A172EB202970561E5C4245 /* DateAndTimeFunctionTests.swift in Sources */ = {isa = PBXBuildFile; fileRef = 19A1729B75C33F9A0B9A89C1 /* DateAndTimeFunctionTests.swift */; };
		19A173668D948AD4DF1F5352 /* DateAndTimeFunctions.swift in Sources */ = {isa = PBXBuildFile; fileRef = 19A17BA55DABB480F9020C8A /* DateAndTimeFunctions.swift */; };
		19A1737286A74F3CF7412906 /* DateAndTimeFunctions.swift in Sources */ = {isa = PBXBuildFile; fileRef = 19A17BA55DABB480F9020C8A /* DateAndTimeFunctions.swift */; };
		19A17408007B182F884E3A53 /* Fixtures.swift in Sources */ = {isa = PBXBuildFile; fileRef = 19A17B93B48B5560E6E51791 /* Fixtures.swift */; };
		19A17490543609FCED53CACC /* Errors.swift in Sources */ = {isa = PBXBuildFile; fileRef = 19A1710E73A46D5AC721CDA9 /* Errors.swift */; };
		19A174D78559CD30679BCCCB /* FTS5Tests.swift in Sources */ = {isa = PBXBuildFile; fileRef = 19A1721B8984686B9963B45D /* FTS5Tests.swift */; };
		19A1750CEE9B05267995CF3D /* FTS5.swift in Sources */ = {isa = PBXBuildFile; fileRef = 19A1730E4390C775C25677D1 /* FTS5.swift */; };
		19A175DFF47B84757E547C62 /* fixtures in Resources */ = {isa = PBXBuildFile; fileRef = 19A17E2695737FAB5D6086E3 /* fixtures */; };
		19A1769C1F3A7542BECF50FF /* DateAndTimeFunctionTests.swift in Sources */ = {isa = PBXBuildFile; fileRef = 19A1729B75C33F9A0B9A89C1 /* DateAndTimeFunctionTests.swift */; };
		19A177CC33F2E6A24AF90B02 /* CipherTests.swift in Sources */ = {isa = PBXBuildFile; fileRef = 19A17399EA9E61235D5D77BF /* CipherTests.swift */; };
		19A178072B371489E6A1E839 /* FoundationTests.swift in Sources */ = {isa = PBXBuildFile; fileRef = 19A1794CC4D7827E997E32A7 /* FoundationTests.swift */; };
		19A17835FD5886FDC5A3228F /* Cipher.swift in Sources */ = {isa = PBXBuildFile; fileRef = 19A178A39ACA9667A62663CC /* Cipher.swift */; };
		19A1785195182AF8731A8BDA /* RowTests.swift in Sources */ = {isa = PBXBuildFile; fileRef = 19A175C1F9CB3BBAB8FCEC7B /* RowTests.swift */; };
		19A1792C0520D4E83C2EB075 /* Errors.swift in Sources */ = {isa = PBXBuildFile; fileRef = 19A1710E73A46D5AC721CDA9 /* Errors.swift */; };
		19A179A0C45377CB09BB358C /* CipherTests.swift in Sources */ = {isa = PBXBuildFile; fileRef = 19A17399EA9E61235D5D77BF /* CipherTests.swift */; };
		19A179CCF9671E345E5A9811 /* Cipher.swift in Sources */ = {isa = PBXBuildFile; fileRef = 19A178A39ACA9667A62663CC /* Cipher.swift */; };
		19A179E76EA6207669B60C1B /* Cipher.swift in Sources */ = {isa = PBXBuildFile; fileRef = 19A178A39ACA9667A62663CC /* Cipher.swift */; };
		19A17C4B951CB054EE48AB1C /* CipherTests.swift in Sources */ = {isa = PBXBuildFile; fileRef = 19A17399EA9E61235D5D77BF /* CipherTests.swift */; };
		19A17C80076860CF7751A056 /* DateAndTimeFunctionTests.swift in Sources */ = {isa = PBXBuildFile; fileRef = 19A1729B75C33F9A0B9A89C1 /* DateAndTimeFunctionTests.swift */; };
		19A17DC282E36C4F41AA440B /* Errors.swift in Sources */ = {isa = PBXBuildFile; fileRef = 19A1710E73A46D5AC721CDA9 /* Errors.swift */; };
		19A17E04C4C0956715C5676A /* FoundationTests.swift in Sources */ = {isa = PBXBuildFile; fileRef = 19A1794CC4D7827E997E32A7 /* FoundationTests.swift */; };
		19A17E29278A12BC4F542506 /* DateAndTimeFunctions.swift in Sources */ = {isa = PBXBuildFile; fileRef = 19A17BA55DABB480F9020C8A /* DateAndTimeFunctions.swift */; };
		19A17EC0D68BA8C03288ADF7 /* FTS5.swift in Sources */ = {isa = PBXBuildFile; fileRef = 19A1730E4390C775C25677D1 /* FTS5.swift */; };
		19A17F3E1F7ACA33BD43E138 /* fixtures in Resources */ = {isa = PBXBuildFile; fileRef = 19A17E2695737FAB5D6086E3 /* fixtures */; };
		19A17F60B685636D1F83C2DD /* Fixtures.swift in Sources */ = {isa = PBXBuildFile; fileRef = 19A17B93B48B5560E6E51791 /* Fixtures.swift */; };
		19A17FB80B94E882050AA908 /* FoundationTests.swift in Sources */ = {isa = PBXBuildFile; fileRef = 19A1794CC4D7827E997E32A7 /* FoundationTests.swift */; };
		19A17FDA323BAFDEC627E76F /* fixtures in Resources */ = {isa = PBXBuildFile; fileRef = 19A17E2695737FAB5D6086E3 /* fixtures */; };
		19A17FF4A10B44D3937C8CAC /* Errors.swift in Sources */ = {isa = PBXBuildFile; fileRef = 19A1710E73A46D5AC721CDA9 /* Errors.swift */; };
		3D67B3E61DB2469200A4F4C6 /* libsqlite3.tbd in Frameworks */ = {isa = PBXBuildFile; fileRef = 3D67B3E51DB2469200A4F4C6 /* libsqlite3.tbd */; };
		3D67B3E71DB246BA00A4F4C6 /* Blob.swift in Sources */ = {isa = PBXBuildFile; fileRef = EE247AEE1C3F06E900AE3E12 /* Blob.swift */; };
		3D67B3E81DB246BA00A4F4C6 /* Connection.swift in Sources */ = {isa = PBXBuildFile; fileRef = EE247AEF1C3F06E900AE3E12 /* Connection.swift */; };
		3D67B3E91DB246D100A4F4C6 /* Statement.swift in Sources */ = {isa = PBXBuildFile; fileRef = EE247AF21C3F06E900AE3E12 /* Statement.swift */; };
		3D67B3EA1DB246D100A4F4C6 /* Value.swift in Sources */ = {isa = PBXBuildFile; fileRef = EE247AF31C3F06E900AE3E12 /* Value.swift */; };
		3D67B3EB1DB246D100A4F4C6 /* FTS4.swift in Sources */ = {isa = PBXBuildFile; fileRef = EE247AF51C3F06E900AE3E12 /* FTS4.swift */; };
		3D67B3EC1DB246D100A4F4C6 /* RTree.swift in Sources */ = {isa = PBXBuildFile; fileRef = EE247AF61C3F06E900AE3E12 /* RTree.swift */; };
		3D67B3ED1DB246D100A4F4C6 /* FTS5.swift in Sources */ = {isa = PBXBuildFile; fileRef = 19A1730E4390C775C25677D1 /* FTS5.swift */; };
		3D67B3EE1DB246D100A4F4C6 /* AggregateFunctions.swift in Sources */ = {isa = PBXBuildFile; fileRef = EE247AFA1C3F06E900AE3E12 /* AggregateFunctions.swift */; };
		3D67B3EF1DB246D100A4F4C6 /* Collation.swift in Sources */ = {isa = PBXBuildFile; fileRef = EE247AFB1C3F06E900AE3E12 /* Collation.swift */; };
		3D67B3F01DB246D100A4F4C6 /* CoreFunctions.swift in Sources */ = {isa = PBXBuildFile; fileRef = EE247AFC1C3F06E900AE3E12 /* CoreFunctions.swift */; };
		3D67B3F11DB246D100A4F4C6 /* CustomFunctions.swift in Sources */ = {isa = PBXBuildFile; fileRef = EE247AFD1C3F06E900AE3E12 /* CustomFunctions.swift */; };
		3D67B3F21DB246D100A4F4C6 /* Expression.swift in Sources */ = {isa = PBXBuildFile; fileRef = EE247AFE1C3F06E900AE3E12 /* Expression.swift */; };
		3D67B3F31DB246D100A4F4C6 /* Operators.swift in Sources */ = {isa = PBXBuildFile; fileRef = EE247AFF1C3F06E900AE3E12 /* Operators.swift */; };
		3D67B3F41DB246D100A4F4C6 /* Query.swift in Sources */ = {isa = PBXBuildFile; fileRef = EE247B001C3F06E900AE3E12 /* Query.swift */; };
		3D67B3F51DB246D100A4F4C6 /* Schema.swift in Sources */ = {isa = PBXBuildFile; fileRef = EE247B011C3F06E900AE3E12 /* Schema.swift */; };
		3D67B3F61DB246D100A4F4C6 /* Setter.swift in Sources */ = {isa = PBXBuildFile; fileRef = EE247B021C3F06E900AE3E12 /* Setter.swift */; };
		3D67B3F71DB246D700A4F4C6 /* Foundation.swift in Sources */ = {isa = PBXBuildFile; fileRef = EE247AF71C3F06E900AE3E12 /* Foundation.swift */; };
		3D67B3F81DB246D700A4F4C6 /* Helpers.swift in Sources */ = {isa = PBXBuildFile; fileRef = EE247AF81C3F06E900AE3E12 /* Helpers.swift */; };
		3D67B3F91DB246E700A4F4C6 /* SQLiteObjc.m in Sources */ = {isa = PBXBuildFile; fileRef = EE247AF11C3F06E900AE3E12 /* SQLiteObjc.m */; };
		3D67B3FB1DB2470600A4F4C6 /* SQLiteObjc.h in Headers */ = {isa = PBXBuildFile; fileRef = EE91808D1C46E5230038162A /* SQLiteObjc.h */; settings = {ATTRIBUTES = (Public, ); }; };
		3D67B3FC1DB2471B00A4F4C6 /* SQLite.h in Headers */ = {isa = PBXBuildFile; fileRef = EE247AD61C3F04ED00AE3E12 /* SQLite.h */; settings = {ATTRIBUTES = (Public, ); }; };
		3D67B3FD1DB2472D00A4F4C6 /* fts3_tokenizer.h in Headers */ = {isa = PBXBuildFile; fileRef = EE247AF01C3F06E900AE3E12 /* fts3_tokenizer.h */; };
		49EB68C41F7B3CB400D89D40 /* Coding.swift in Sources */ = {isa = PBXBuildFile; fileRef = 49EB68C31F7B3CB400D89D40 /* Coding.swift */; };
		49EB68C51F7B3CB400D89D40 /* Coding.swift in Sources */ = {isa = PBXBuildFile; fileRef = 49EB68C31F7B3CB400D89D40 /* Coding.swift */; };
		49EB68C61F7B3CB400D89D40 /* Coding.swift in Sources */ = {isa = PBXBuildFile; fileRef = 49EB68C31F7B3CB400D89D40 /* Coding.swift */; };
		49EB68C71F7B3CB400D89D40 /* Coding.swift in Sources */ = {isa = PBXBuildFile; fileRef = 49EB68C31F7B3CB400D89D40 /* Coding.swift */; };
		EE247AD71C3F04ED00AE3E12 /* SQLite.h in Headers */ = {isa = PBXBuildFile; fileRef = EE247AD61C3F04ED00AE3E12 /* SQLite.h */; settings = {ATTRIBUTES = (Public, ); }; };
		EE247ADE1C3F04ED00AE3E12 /* SQLite.framework in Frameworks */ = {isa = PBXBuildFile; fileRef = EE247AD31C3F04ED00AE3E12 /* SQLite.framework */; };
		EE247B031C3F06E900AE3E12 /* Blob.swift in Sources */ = {isa = PBXBuildFile; fileRef = EE247AEE1C3F06E900AE3E12 /* Blob.swift */; };
		EE247B041C3F06E900AE3E12 /* Connection.swift in Sources */ = {isa = PBXBuildFile; fileRef = EE247AEF1C3F06E900AE3E12 /* Connection.swift */; };
		EE247B051C3F06E900AE3E12 /* fts3_tokenizer.h in Headers */ = {isa = PBXBuildFile; fileRef = EE247AF01C3F06E900AE3E12 /* fts3_tokenizer.h */; };
		EE247B061C3F06E900AE3E12 /* SQLiteObjc.m in Sources */ = {isa = PBXBuildFile; fileRef = EE247AF11C3F06E900AE3E12 /* SQLiteObjc.m */; };
		EE247B071C3F06E900AE3E12 /* Statement.swift in Sources */ = {isa = PBXBuildFile; fileRef = EE247AF21C3F06E900AE3E12 /* Statement.swift */; };
		EE247B081C3F06E900AE3E12 /* Value.swift in Sources */ = {isa = PBXBuildFile; fileRef = EE247AF31C3F06E900AE3E12 /* Value.swift */; };
		EE247B091C3F06E900AE3E12 /* FTS4.swift in Sources */ = {isa = PBXBuildFile; fileRef = EE247AF51C3F06E900AE3E12 /* FTS4.swift */; };
		EE247B0A1C3F06E900AE3E12 /* RTree.swift in Sources */ = {isa = PBXBuildFile; fileRef = EE247AF61C3F06E900AE3E12 /* RTree.swift */; };
		EE247B0B1C3F06E900AE3E12 /* Foundation.swift in Sources */ = {isa = PBXBuildFile; fileRef = EE247AF71C3F06E900AE3E12 /* Foundation.swift */; };
		EE247B0C1C3F06E900AE3E12 /* Helpers.swift in Sources */ = {isa = PBXBuildFile; fileRef = EE247AF81C3F06E900AE3E12 /* Helpers.swift */; };
		EE247B0D1C3F06E900AE3E12 /* AggregateFunctions.swift in Sources */ = {isa = PBXBuildFile; fileRef = EE247AFA1C3F06E900AE3E12 /* AggregateFunctions.swift */; };
		EE247B0E1C3F06E900AE3E12 /* Collation.swift in Sources */ = {isa = PBXBuildFile; fileRef = EE247AFB1C3F06E900AE3E12 /* Collation.swift */; };
		EE247B0F1C3F06E900AE3E12 /* CoreFunctions.swift in Sources */ = {isa = PBXBuildFile; fileRef = EE247AFC1C3F06E900AE3E12 /* CoreFunctions.swift */; };
		EE247B101C3F06E900AE3E12 /* CustomFunctions.swift in Sources */ = {isa = PBXBuildFile; fileRef = EE247AFD1C3F06E900AE3E12 /* CustomFunctions.swift */; };
		EE247B111C3F06E900AE3E12 /* Expression.swift in Sources */ = {isa = PBXBuildFile; fileRef = EE247AFE1C3F06E900AE3E12 /* Expression.swift */; };
		EE247B121C3F06E900AE3E12 /* Operators.swift in Sources */ = {isa = PBXBuildFile; fileRef = EE247AFF1C3F06E900AE3E12 /* Operators.swift */; };
		EE247B131C3F06E900AE3E12 /* Query.swift in Sources */ = {isa = PBXBuildFile; fileRef = EE247B001C3F06E900AE3E12 /* Query.swift */; };
		EE247B141C3F06E900AE3E12 /* Schema.swift in Sources */ = {isa = PBXBuildFile; fileRef = EE247B011C3F06E900AE3E12 /* Schema.swift */; };
		EE247B151C3F06E900AE3E12 /* Setter.swift in Sources */ = {isa = PBXBuildFile; fileRef = EE247B021C3F06E900AE3E12 /* Setter.swift */; };
		EE247B171C3F127200AE3E12 /* TestHelpers.swift in Sources */ = {isa = PBXBuildFile; fileRef = EE247B161C3F127200AE3E12 /* TestHelpers.swift */; };
		EE247B191C3F134A00AE3E12 /* SetterTests.swift in Sources */ = {isa = PBXBuildFile; fileRef = EE247B181C3F134A00AE3E12 /* SetterTests.swift */; };
		EE247B221C3F137700AE3E12 /* AggregateFunctionsTests.swift in Sources */ = {isa = PBXBuildFile; fileRef = EE247B1A1C3F137700AE3E12 /* AggregateFunctionsTests.swift */; };
		EE247B231C3F137700AE3E12 /* BlobTests.swift in Sources */ = {isa = PBXBuildFile; fileRef = EE247B1B1C3F137700AE3E12 /* BlobTests.swift */; };
		EE247B251C3F137700AE3E12 /* ConnectionTests.swift in Sources */ = {isa = PBXBuildFile; fileRef = EE247B1D1C3F137700AE3E12 /* ConnectionTests.swift */; };
		EE247B261C3F137700AE3E12 /* CoreFunctionsTests.swift in Sources */ = {isa = PBXBuildFile; fileRef = EE247B1E1C3F137700AE3E12 /* CoreFunctionsTests.swift */; };
		EE247B271C3F137700AE3E12 /* CustomFunctionsTests.swift in Sources */ = {isa = PBXBuildFile; fileRef = EE247B1F1C3F137700AE3E12 /* CustomFunctionsTests.swift */; };
		EE247B281C3F137700AE3E12 /* ExpressionTests.swift in Sources */ = {isa = PBXBuildFile; fileRef = EE247B201C3F137700AE3E12 /* ExpressionTests.swift */; };
		EE247B291C3F137700AE3E12 /* FTS4Tests.swift in Sources */ = {isa = PBXBuildFile; fileRef = EE247B211C3F137700AE3E12 /* FTS4Tests.swift */; };
		EE247B2E1C3F141E00AE3E12 /* OperatorsTests.swift in Sources */ = {isa = PBXBuildFile; fileRef = EE247B2A1C3F141E00AE3E12 /* OperatorsTests.swift */; };
		EE247B2F1C3F141E00AE3E12 /* QueryTests.swift in Sources */ = {isa = PBXBuildFile; fileRef = EE247B2B1C3F141E00AE3E12 /* QueryTests.swift */; };
		EE247B301C3F141E00AE3E12 /* RTreeTests.swift in Sources */ = {isa = PBXBuildFile; fileRef = EE247B2C1C3F141E00AE3E12 /* RTreeTests.swift */; };
		EE247B311C3F141E00AE3E12 /* SchemaTests.swift in Sources */ = {isa = PBXBuildFile; fileRef = EE247B2D1C3F141E00AE3E12 /* SchemaTests.swift */; };
		EE247B341C3F142E00AE3E12 /* StatementTests.swift in Sources */ = {isa = PBXBuildFile; fileRef = EE247B321C3F142E00AE3E12 /* StatementTests.swift */; };
		EE247B351C3F142E00AE3E12 /* ValueTests.swift in Sources */ = {isa = PBXBuildFile; fileRef = EE247B331C3F142E00AE3E12 /* ValueTests.swift */; };
		EE247B461C3F3ED000AE3E12 /* SQLite.framework in Frameworks */ = {isa = PBXBuildFile; fileRef = EE247B3C1C3F3ED000AE3E12 /* SQLite.framework */; };
		EE247B531C3F3FC700AE3E12 /* AggregateFunctionsTests.swift in Sources */ = {isa = PBXBuildFile; fileRef = EE247B1A1C3F137700AE3E12 /* AggregateFunctionsTests.swift */; };
		EE247B541C3F3FC700AE3E12 /* BlobTests.swift in Sources */ = {isa = PBXBuildFile; fileRef = EE247B1B1C3F137700AE3E12 /* BlobTests.swift */; };
		EE247B551C3F3FC700AE3E12 /* ConnectionTests.swift in Sources */ = {isa = PBXBuildFile; fileRef = EE247B1D1C3F137700AE3E12 /* ConnectionTests.swift */; };
		EE247B561C3F3FC700AE3E12 /* CoreFunctionsTests.swift in Sources */ = {isa = PBXBuildFile; fileRef = EE247B1E1C3F137700AE3E12 /* CoreFunctionsTests.swift */; };
		EE247B571C3F3FC700AE3E12 /* CustomFunctionsTests.swift in Sources */ = {isa = PBXBuildFile; fileRef = EE247B1F1C3F137700AE3E12 /* CustomFunctionsTests.swift */; };
		EE247B581C3F3FC700AE3E12 /* ExpressionTests.swift in Sources */ = {isa = PBXBuildFile; fileRef = EE247B201C3F137700AE3E12 /* ExpressionTests.swift */; };
		EE247B591C3F3FC700AE3E12 /* FTS4Tests.swift in Sources */ = {isa = PBXBuildFile; fileRef = EE247B211C3F137700AE3E12 /* FTS4Tests.swift */; };
		EE247B5A1C3F3FC700AE3E12 /* OperatorsTests.swift in Sources */ = {isa = PBXBuildFile; fileRef = EE247B2A1C3F141E00AE3E12 /* OperatorsTests.swift */; };
		EE247B5B1C3F3FC700AE3E12 /* QueryTests.swift in Sources */ = {isa = PBXBuildFile; fileRef = EE247B2B1C3F141E00AE3E12 /* QueryTests.swift */; };
		EE247B5C1C3F3FC700AE3E12 /* RTreeTests.swift in Sources */ = {isa = PBXBuildFile; fileRef = EE247B2C1C3F141E00AE3E12 /* RTreeTests.swift */; };
		EE247B5D1C3F3FC700AE3E12 /* SchemaTests.swift in Sources */ = {isa = PBXBuildFile; fileRef = EE247B2D1C3F141E00AE3E12 /* SchemaTests.swift */; };
		EE247B5E1C3F3FC700AE3E12 /* SetterTests.swift in Sources */ = {isa = PBXBuildFile; fileRef = EE247B181C3F134A00AE3E12 /* SetterTests.swift */; };
		EE247B5F1C3F3FC700AE3E12 /* StatementTests.swift in Sources */ = {isa = PBXBuildFile; fileRef = EE247B321C3F142E00AE3E12 /* StatementTests.swift */; };
		EE247B601C3F3FC700AE3E12 /* ValueTests.swift in Sources */ = {isa = PBXBuildFile; fileRef = EE247B331C3F142E00AE3E12 /* ValueTests.swift */; };
		EE247B611C3F3FC700AE3E12 /* TestHelpers.swift in Sources */ = {isa = PBXBuildFile; fileRef = EE247B161C3F127200AE3E12 /* TestHelpers.swift */; };
		EE247B621C3F3FDB00AE3E12 /* SQLite.h in Headers */ = {isa = PBXBuildFile; fileRef = EE247AD61C3F04ED00AE3E12 /* SQLite.h */; settings = {ATTRIBUTES = (Public, ); }; };
		EE247B631C3F3FDB00AE3E12 /* Foundation.swift in Sources */ = {isa = PBXBuildFile; fileRef = EE247AF71C3F06E900AE3E12 /* Foundation.swift */; };
		EE247B641C3F3FDB00AE3E12 /* Helpers.swift in Sources */ = {isa = PBXBuildFile; fileRef = EE247AF81C3F06E900AE3E12 /* Helpers.swift */; };
		EE247B651C3F3FEC00AE3E12 /* Blob.swift in Sources */ = {isa = PBXBuildFile; fileRef = EE247AEE1C3F06E900AE3E12 /* Blob.swift */; };
		EE247B661C3F3FEC00AE3E12 /* Connection.swift in Sources */ = {isa = PBXBuildFile; fileRef = EE247AEF1C3F06E900AE3E12 /* Connection.swift */; };
		EE247B671C3F3FEC00AE3E12 /* fts3_tokenizer.h in Headers */ = {isa = PBXBuildFile; fileRef = EE247AF01C3F06E900AE3E12 /* fts3_tokenizer.h */; };
		EE247B681C3F3FEC00AE3E12 /* SQLiteObjc.m in Sources */ = {isa = PBXBuildFile; fileRef = EE247AF11C3F06E900AE3E12 /* SQLiteObjc.m */; };
		EE247B691C3F3FEC00AE3E12 /* Statement.swift in Sources */ = {isa = PBXBuildFile; fileRef = EE247AF21C3F06E900AE3E12 /* Statement.swift */; };
		EE247B6A1C3F3FEC00AE3E12 /* Value.swift in Sources */ = {isa = PBXBuildFile; fileRef = EE247AF31C3F06E900AE3E12 /* Value.swift */; };
		EE247B6B1C3F3FEC00AE3E12 /* FTS4.swift in Sources */ = {isa = PBXBuildFile; fileRef = EE247AF51C3F06E900AE3E12 /* FTS4.swift */; };
		EE247B6C1C3F3FEC00AE3E12 /* RTree.swift in Sources */ = {isa = PBXBuildFile; fileRef = EE247AF61C3F06E900AE3E12 /* RTree.swift */; };
		EE247B6D1C3F3FEC00AE3E12 /* AggregateFunctions.swift in Sources */ = {isa = PBXBuildFile; fileRef = EE247AFA1C3F06E900AE3E12 /* AggregateFunctions.swift */; };
		EE247B6E1C3F3FEC00AE3E12 /* Collation.swift in Sources */ = {isa = PBXBuildFile; fileRef = EE247AFB1C3F06E900AE3E12 /* Collation.swift */; };
		EE247B6F1C3F3FEC00AE3E12 /* CoreFunctions.swift in Sources */ = {isa = PBXBuildFile; fileRef = EE247AFC1C3F06E900AE3E12 /* CoreFunctions.swift */; };
		EE247B701C3F3FEC00AE3E12 /* CustomFunctions.swift in Sources */ = {isa = PBXBuildFile; fileRef = EE247AFD1C3F06E900AE3E12 /* CustomFunctions.swift */; };
		EE247B711C3F3FEC00AE3E12 /* Expression.swift in Sources */ = {isa = PBXBuildFile; fileRef = EE247AFE1C3F06E900AE3E12 /* Expression.swift */; };
		EE247B721C3F3FEC00AE3E12 /* Operators.swift in Sources */ = {isa = PBXBuildFile; fileRef = EE247AFF1C3F06E900AE3E12 /* Operators.swift */; };
		EE247B731C3F3FEC00AE3E12 /* Query.swift in Sources */ = {isa = PBXBuildFile; fileRef = EE247B001C3F06E900AE3E12 /* Query.swift */; };
		EE247B741C3F3FEC00AE3E12 /* Schema.swift in Sources */ = {isa = PBXBuildFile; fileRef = EE247B011C3F06E900AE3E12 /* Schema.swift */; };
		EE247B751C3F3FEC00AE3E12 /* Setter.swift in Sources */ = {isa = PBXBuildFile; fileRef = EE247B021C3F06E900AE3E12 /* Setter.swift */; };
		EE91808E1C46E5230038162A /* SQLiteObjc.h in Headers */ = {isa = PBXBuildFile; fileRef = EE91808D1C46E5230038162A /* SQLiteObjc.h */; settings = {ATTRIBUTES = (Public, ); }; };
		EE91808F1C46E76D0038162A /* SQLiteObjc.h in Headers */ = {isa = PBXBuildFile; fileRef = EE91808D1C46E5230038162A /* SQLiteObjc.h */; settings = {ATTRIBUTES = (Public, ); }; };
		EE9180941C46EA210038162A /* libsqlite3.tbd in Frameworks */ = {isa = PBXBuildFile; fileRef = EE9180931C46EA210038162A /* libsqlite3.tbd */; };
		EE9180951C46EBCC0038162A /* libsqlite3.tbd in Frameworks */ = {isa = PBXBuildFile; fileRef = EE9180911C46E9D30038162A /* libsqlite3.tbd */; };
/* End PBXBuildFile section */

/* Begin PBXContainerItemProxy section */
		03A65E651C6BB0F60062603F /* PBXContainerItemProxy */ = {
			isa = PBXContainerItemProxy;
			containerPortal = EE247ACA1C3F04ED00AE3E12 /* Project object */;
			proxyType = 1;
			remoteGlobalIDString = 03A65E591C6BB0F50062603F;
			remoteInfo = "SQLite tvOS";
		};
		EE247ADF1C3F04ED00AE3E12 /* PBXContainerItemProxy */ = {
			isa = PBXContainerItemProxy;
			containerPortal = EE247ACA1C3F04ED00AE3E12 /* Project object */;
			proxyType = 1;
			remoteGlobalIDString = EE247AD21C3F04ED00AE3E12;
			remoteInfo = SQLite;
		};
		EE247B471C3F3ED000AE3E12 /* PBXContainerItemProxy */ = {
			isa = PBXContainerItemProxy;
			containerPortal = EE247ACA1C3F04ED00AE3E12 /* Project object */;
			proxyType = 1;
			remoteGlobalIDString = EE247B3B1C3F3ED000AE3E12;
			remoteInfo = SQLite;
		};
/* End PBXContainerItemProxy section */

/* Begin PBXFileReference section */
		03A65E5A1C6BB0F50062603F /* SQLite.framework */ = {isa = PBXFileReference; explicitFileType = wrapper.framework; includeInIndex = 0; path = SQLite.framework; sourceTree = BUILT_PRODUCTS_DIR; };
		03A65E631C6BB0F60062603F /* SQLiteTests tvOS.xctest */ = {isa = PBXFileReference; explicitFileType = wrapper.cfbundle; includeInIndex = 0; path = "SQLiteTests tvOS.xctest"; sourceTree = BUILT_PRODUCTS_DIR; };
		03A65E961C6BB3210062603F /* libsqlite3.tbd */ = {isa = PBXFileReference; lastKnownFileType = "sourcecode.text-based-dylib-definition"; name = libsqlite3.tbd; path = Platforms/AppleTVOS.platform/Developer/SDKs/AppleTVOS.sdk/usr/lib/libsqlite3.tbd; sourceTree = DEVELOPER_DIR; };
		19A1710E73A46D5AC721CDA9 /* Errors.swift */ = {isa = PBXFileReference; fileEncoding = 4; lastKnownFileType = sourcecode.swift; path = Errors.swift; sourceTree = "<group>"; };
		19A1721B8984686B9963B45D /* FTS5Tests.swift */ = {isa = PBXFileReference; fileEncoding = 4; lastKnownFileType = sourcecode.swift; path = FTS5Tests.swift; sourceTree = "<group>"; };
		19A1729B75C33F9A0B9A89C1 /* DateAndTimeFunctionTests.swift */ = {isa = PBXFileReference; fileEncoding = 4; lastKnownFileType = sourcecode.swift; path = DateAndTimeFunctionTests.swift; sourceTree = "<group>"; };
		19A1730E4390C775C25677D1 /* FTS5.swift */ = {isa = PBXFileReference; fileEncoding = 4; lastKnownFileType = sourcecode.swift; path = FTS5.swift; sourceTree = "<group>"; };
		19A17399EA9E61235D5D77BF /* CipherTests.swift */ = {isa = PBXFileReference; fileEncoding = 4; lastKnownFileType = sourcecode.swift; path = CipherTests.swift; sourceTree = "<group>"; };
		19A175C1F9CB3BBAB8FCEC7B /* RowTests.swift */ = {isa = PBXFileReference; fileEncoding = 4; lastKnownFileType = sourcecode.swift; path = RowTests.swift; sourceTree = "<group>"; };
		19A178A39ACA9667A62663CC /* Cipher.swift */ = {isa = PBXFileReference; fileEncoding = 4; lastKnownFileType = sourcecode.swift; path = Cipher.swift; sourceTree = "<group>"; };
		19A1794CC4D7827E997E32A7 /* FoundationTests.swift */ = {isa = PBXFileReference; fileEncoding = 4; lastKnownFileType = sourcecode.swift; path = FoundationTests.swift; sourceTree = "<group>"; };
		19A17B93B48B5560E6E51791 /* Fixtures.swift */ = {isa = PBXFileReference; fileEncoding = 4; lastKnownFileType = sourcecode.swift; path = Fixtures.swift; sourceTree = "<group>"; };
		19A17BA55DABB480F9020C8A /* DateAndTimeFunctions.swift */ = {isa = PBXFileReference; fileEncoding = 4; lastKnownFileType = sourcecode.swift; path = DateAndTimeFunctions.swift; sourceTree = "<group>"; };
		19A17E2695737FAB5D6086E3 /* fixtures */ = {isa = PBXFileReference; fileEncoding = 4; lastKnownFileType = folder; path = fixtures; sourceTree = "<group>"; };
		3D67B3E51DB2469200A4F4C6 /* libsqlite3.tbd */ = {isa = PBXFileReference; lastKnownFileType = "sourcecode.text-based-dylib-definition"; name = libsqlite3.tbd; path = Platforms/WatchOS.platform/Developer/SDKs/WatchOS3.0.sdk/usr/lib/libsqlite3.tbd; sourceTree = DEVELOPER_DIR; };
		49EB68C31F7B3CB400D89D40 /* Coding.swift */ = {isa = PBXFileReference; lastKnownFileType = sourcecode.swift; path = Coding.swift; sourceTree = "<group>"; };
		A121AC451CA35C79005A31D1 /* SQLite.framework */ = {isa = PBXFileReference; explicitFileType = wrapper.framework; includeInIndex = 0; path = SQLite.framework; sourceTree = BUILT_PRODUCTS_DIR; };
		EE247AD31C3F04ED00AE3E12 /* SQLite.framework */ = {isa = PBXFileReference; explicitFileType = wrapper.framework; includeInIndex = 0; path = SQLite.framework; sourceTree = BUILT_PRODUCTS_DIR; };
		EE247AD61C3F04ED00AE3E12 /* SQLite.h */ = {isa = PBXFileReference; lastKnownFileType = sourcecode.c.h; path = SQLite.h; sourceTree = "<group>"; };
		EE247AD81C3F04ED00AE3E12 /* Info.plist */ = {isa = PBXFileReference; lastKnownFileType = text.plist.xml; path = Info.plist; sourceTree = "<group>"; };
		EE247ADD1C3F04ED00AE3E12 /* SQLiteTests iOS.xctest */ = {isa = PBXFileReference; explicitFileType = wrapper.cfbundle; includeInIndex = 0; path = "SQLiteTests iOS.xctest"; sourceTree = BUILT_PRODUCTS_DIR; };
		EE247AE41C3F04ED00AE3E12 /* Info.plist */ = {isa = PBXFileReference; lastKnownFileType = text.plist.xml; path = Info.plist; sourceTree = "<group>"; };
		EE247AEE1C3F06E900AE3E12 /* Blob.swift */ = {isa = PBXFileReference; fileEncoding = 4; lastKnownFileType = sourcecode.swift; path = Blob.swift; sourceTree = "<group>"; };
		EE247AEF1C3F06E900AE3E12 /* Connection.swift */ = {isa = PBXFileReference; fileEncoding = 4; lastKnownFileType = sourcecode.swift; path = Connection.swift; sourceTree = "<group>"; };
		EE247AF01C3F06E900AE3E12 /* fts3_tokenizer.h */ = {isa = PBXFileReference; fileEncoding = 4; lastKnownFileType = sourcecode.c.h; name = fts3_tokenizer.h; path = ../../SQLiteObjc/fts3_tokenizer.h; sourceTree = "<group>"; };
<<<<<<< HEAD
		EE247AF11C3F06E900AE3E12 /* SQLite-Bridging.m */ = {isa = PBXFileReference; fileEncoding = 4; lastKnownFileType = sourcecode.c.objc; name = "SQLite-Bridging.m"; path = "../../SQLiteObjc/SQLite-Bridging.m"; sourceTree = "<group>"; };
		EE247AF21C3F06E900AE3E12 /* Statement.swift */ = {isa = PBXFileReference; fileEncoding = 4; lastKnownFileType = sourcecode.swift; path = Statement.swift; sourceTree = "<group>"; usesTabs = 0; };
=======
		EE247AF11C3F06E900AE3E12 /* SQLiteObjc.m */ = {isa = PBXFileReference; fileEncoding = 4; lastKnownFileType = sourcecode.c.objc; name = SQLiteObjc.m; path = ../../SQLiteObjc/SQLiteObjc.m; sourceTree = "<group>"; };
		EE247AF21C3F06E900AE3E12 /* Statement.swift */ = {isa = PBXFileReference; fileEncoding = 4; lastKnownFileType = sourcecode.swift; path = Statement.swift; sourceTree = "<group>"; };
>>>>>>> 0a9893ec
		EE247AF31C3F06E900AE3E12 /* Value.swift */ = {isa = PBXFileReference; fileEncoding = 4; lastKnownFileType = sourcecode.swift; path = Value.swift; sourceTree = "<group>"; };
		EE247AF51C3F06E900AE3E12 /* FTS4.swift */ = {isa = PBXFileReference; fileEncoding = 4; lastKnownFileType = sourcecode.swift; path = FTS4.swift; sourceTree = "<group>"; };
		EE247AF61C3F06E900AE3E12 /* RTree.swift */ = {isa = PBXFileReference; fileEncoding = 4; lastKnownFileType = sourcecode.swift; path = RTree.swift; sourceTree = "<group>"; };
		EE247AF71C3F06E900AE3E12 /* Foundation.swift */ = {isa = PBXFileReference; fileEncoding = 4; lastKnownFileType = sourcecode.swift; path = Foundation.swift; sourceTree = "<group>"; };
		EE247AF81C3F06E900AE3E12 /* Helpers.swift */ = {isa = PBXFileReference; fileEncoding = 4; lastKnownFileType = sourcecode.swift; path = Helpers.swift; sourceTree = "<group>"; };
		EE247AFA1C3F06E900AE3E12 /* AggregateFunctions.swift */ = {isa = PBXFileReference; fileEncoding = 4; lastKnownFileType = sourcecode.swift; path = AggregateFunctions.swift; sourceTree = "<group>"; };
		EE247AFB1C3F06E900AE3E12 /* Collation.swift */ = {isa = PBXFileReference; fileEncoding = 4; lastKnownFileType = sourcecode.swift; path = Collation.swift; sourceTree = "<group>"; };
		EE247AFC1C3F06E900AE3E12 /* CoreFunctions.swift */ = {isa = PBXFileReference; fileEncoding = 4; lastKnownFileType = sourcecode.swift; path = CoreFunctions.swift; sourceTree = "<group>"; };
		EE247AFD1C3F06E900AE3E12 /* CustomFunctions.swift */ = {isa = PBXFileReference; fileEncoding = 4; lastKnownFileType = sourcecode.swift; path = CustomFunctions.swift; sourceTree = "<group>"; };
		EE247AFE1C3F06E900AE3E12 /* Expression.swift */ = {isa = PBXFileReference; fileEncoding = 4; lastKnownFileType = sourcecode.swift; path = Expression.swift; sourceTree = "<group>"; };
		EE247AFF1C3F06E900AE3E12 /* Operators.swift */ = {isa = PBXFileReference; fileEncoding = 4; lastKnownFileType = sourcecode.swift; path = Operators.swift; sourceTree = "<group>"; };
		EE247B001C3F06E900AE3E12 /* Query.swift */ = {isa = PBXFileReference; fileEncoding = 4; lastKnownFileType = sourcecode.swift; path = Query.swift; sourceTree = "<group>"; };
		EE247B011C3F06E900AE3E12 /* Schema.swift */ = {isa = PBXFileReference; fileEncoding = 4; lastKnownFileType = sourcecode.swift; path = Schema.swift; sourceTree = "<group>"; };
		EE247B021C3F06E900AE3E12 /* Setter.swift */ = {isa = PBXFileReference; fileEncoding = 4; lastKnownFileType = sourcecode.swift; path = Setter.swift; sourceTree = "<group>"; };
		EE247B161C3F127200AE3E12 /* TestHelpers.swift */ = {isa = PBXFileReference; fileEncoding = 4; lastKnownFileType = sourcecode.swift; path = TestHelpers.swift; sourceTree = "<group>"; };
		EE247B181C3F134A00AE3E12 /* SetterTests.swift */ = {isa = PBXFileReference; fileEncoding = 4; lastKnownFileType = sourcecode.swift; path = SetterTests.swift; sourceTree = "<group>"; };
		EE247B1A1C3F137700AE3E12 /* AggregateFunctionsTests.swift */ = {isa = PBXFileReference; fileEncoding = 4; lastKnownFileType = sourcecode.swift; path = AggregateFunctionsTests.swift; sourceTree = "<group>"; };
		EE247B1B1C3F137700AE3E12 /* BlobTests.swift */ = {isa = PBXFileReference; fileEncoding = 4; lastKnownFileType = sourcecode.swift; path = BlobTests.swift; sourceTree = "<group>"; };
		EE247B1D1C3F137700AE3E12 /* ConnectionTests.swift */ = {isa = PBXFileReference; fileEncoding = 4; lastKnownFileType = sourcecode.swift; path = ConnectionTests.swift; sourceTree = "<group>"; };
		EE247B1E1C3F137700AE3E12 /* CoreFunctionsTests.swift */ = {isa = PBXFileReference; fileEncoding = 4; lastKnownFileType = sourcecode.swift; path = CoreFunctionsTests.swift; sourceTree = "<group>"; };
		EE247B1F1C3F137700AE3E12 /* CustomFunctionsTests.swift */ = {isa = PBXFileReference; fileEncoding = 4; lastKnownFileType = sourcecode.swift; path = CustomFunctionsTests.swift; sourceTree = "<group>"; };
		EE247B201C3F137700AE3E12 /* ExpressionTests.swift */ = {isa = PBXFileReference; fileEncoding = 4; lastKnownFileType = sourcecode.swift; path = ExpressionTests.swift; sourceTree = "<group>"; };
		EE247B211C3F137700AE3E12 /* FTS4Tests.swift */ = {isa = PBXFileReference; fileEncoding = 4; lastKnownFileType = sourcecode.swift; path = FTS4Tests.swift; sourceTree = "<group>"; };
		EE247B2A1C3F141E00AE3E12 /* OperatorsTests.swift */ = {isa = PBXFileReference; fileEncoding = 4; lastKnownFileType = sourcecode.swift; path = OperatorsTests.swift; sourceTree = "<group>"; };
		EE247B2B1C3F141E00AE3E12 /* QueryTests.swift */ = {isa = PBXFileReference; fileEncoding = 4; lastKnownFileType = sourcecode.swift; path = QueryTests.swift; sourceTree = "<group>"; };
		EE247B2C1C3F141E00AE3E12 /* RTreeTests.swift */ = {isa = PBXFileReference; fileEncoding = 4; lastKnownFileType = sourcecode.swift; path = RTreeTests.swift; sourceTree = "<group>"; };
		EE247B2D1C3F141E00AE3E12 /* SchemaTests.swift */ = {isa = PBXFileReference; fileEncoding = 4; lastKnownFileType = sourcecode.swift; path = SchemaTests.swift; sourceTree = "<group>"; };
		EE247B321C3F142E00AE3E12 /* StatementTests.swift */ = {isa = PBXFileReference; fileEncoding = 4; lastKnownFileType = sourcecode.swift; path = StatementTests.swift; sourceTree = "<group>"; };
		EE247B331C3F142E00AE3E12 /* ValueTests.swift */ = {isa = PBXFileReference; fileEncoding = 4; lastKnownFileType = sourcecode.swift; path = ValueTests.swift; sourceTree = "<group>"; };
		EE247B3C1C3F3ED000AE3E12 /* SQLite.framework */ = {isa = PBXFileReference; explicitFileType = wrapper.framework; includeInIndex = 0; path = SQLite.framework; sourceTree = BUILT_PRODUCTS_DIR; };
		EE247B451C3F3ED000AE3E12 /* SQLiteTests Mac.xctest */ = {isa = PBXFileReference; explicitFileType = wrapper.cfbundle; includeInIndex = 0; path = "SQLiteTests Mac.xctest"; sourceTree = BUILT_PRODUCTS_DIR; };
		EE247B771C3F40D700AE3E12 /* README.md */ = {isa = PBXFileReference; lastKnownFileType = net.daringfireball.markdown; path = README.md; sourceTree = "<group>"; };
		EE247B8B1C3F820300AE3E12 /* CONTRIBUTING.md */ = {isa = PBXFileReference; lastKnownFileType = net.daringfireball.markdown; path = CONTRIBUTING.md; sourceTree = "<group>"; };
		EE247B8C1C3F821200AE3E12 /* .travis.yml */ = {isa = PBXFileReference; lastKnownFileType = text; path = .travis.yml; sourceTree = "<group>"; };
		EE247B8D1C3F821200AE3E12 /* Makefile */ = {isa = PBXFileReference; lastKnownFileType = sourcecode.make; path = Makefile; sourceTree = "<group>"; };
		EE247B8F1C3F822500AE3E12 /* Index.md */ = {isa = PBXFileReference; lastKnownFileType = net.daringfireball.markdown; path = Index.md; sourceTree = "<group>"; };
		EE247B911C3F822500AE3E12 /* installation@2x.png */ = {isa = PBXFileReference; lastKnownFileType = image.png; path = "installation@2x.png"; sourceTree = "<group>"; };
		EE247B921C3F822600AE3E12 /* playground@2x.png */ = {isa = PBXFileReference; lastKnownFileType = image.png; path = "playground@2x.png"; sourceTree = "<group>"; };
		EE247B931C3F826100AE3E12 /* SQLite.swift.podspec */ = {isa = PBXFileReference; explicitFileType = text.script.ruby; path = SQLite.swift.podspec; sourceTree = "<group>"; };
		EE91808D1C46E5230038162A /* SQLiteObjc.h */ = {isa = PBXFileReference; fileEncoding = 4; lastKnownFileType = sourcecode.c.h; name = SQLiteObjc.h; path = ../../SQLiteObjc/include/SQLiteObjc.h; sourceTree = "<group>"; };
		EE9180911C46E9D30038162A /* libsqlite3.tbd */ = {isa = PBXFileReference; lastKnownFileType = "sourcecode.text-based-dylib-definition"; name = libsqlite3.tbd; path = Platforms/MacOSX.platform/Developer/SDKs/MacOSX10.11.sdk/usr/lib/libsqlite3.tbd; sourceTree = DEVELOPER_DIR; };
		EE9180931C46EA210038162A /* libsqlite3.tbd */ = {isa = PBXFileReference; lastKnownFileType = "sourcecode.text-based-dylib-definition"; name = libsqlite3.tbd; path = usr/lib/libsqlite3.tbd; sourceTree = SDKROOT; };
/* End PBXFileReference section */

/* Begin PBXFrameworksBuildPhase section */
		03A65E561C6BB0F50062603F /* Frameworks */ = {
			isa = PBXFrameworksBuildPhase;
			buildActionMask = 2147483647;
			files = (
				03A65E971C6BB3210062603F /* libsqlite3.tbd in Frameworks */,
			);
			runOnlyForDeploymentPostprocessing = 0;
		};
		03A65E601C6BB0F60062603F /* Frameworks */ = {
			isa = PBXFrameworksBuildPhase;
			buildActionMask = 2147483647;
			files = (
				03A65E641C6BB0F60062603F /* SQLite.framework in Frameworks */,
			);
			runOnlyForDeploymentPostprocessing = 0;
		};
		A121AC411CA35C79005A31D1 /* Frameworks */ = {
			isa = PBXFrameworksBuildPhase;
			buildActionMask = 2147483647;
			files = (
				3D67B3E61DB2469200A4F4C6 /* libsqlite3.tbd in Frameworks */,
			);
			runOnlyForDeploymentPostprocessing = 0;
		};
		EE247ACF1C3F04ED00AE3E12 /* Frameworks */ = {
			isa = PBXFrameworksBuildPhase;
			buildActionMask = 2147483647;
			files = (
				EE9180941C46EA210038162A /* libsqlite3.tbd in Frameworks */,
			);
			runOnlyForDeploymentPostprocessing = 0;
		};
		EE247ADA1C3F04ED00AE3E12 /* Frameworks */ = {
			isa = PBXFrameworksBuildPhase;
			buildActionMask = 2147483647;
			files = (
				EE247ADE1C3F04ED00AE3E12 /* SQLite.framework in Frameworks */,
			);
			runOnlyForDeploymentPostprocessing = 0;
		};
		EE247B381C3F3ED000AE3E12 /* Frameworks */ = {
			isa = PBXFrameworksBuildPhase;
			buildActionMask = 2147483647;
			files = (
				EE9180951C46EBCC0038162A /* libsqlite3.tbd in Frameworks */,
			);
			runOnlyForDeploymentPostprocessing = 0;
		};
		EE247B421C3F3ED000AE3E12 /* Frameworks */ = {
			isa = PBXFrameworksBuildPhase;
			buildActionMask = 2147483647;
			files = (
				EE247B461C3F3ED000AE3E12 /* SQLite.framework in Frameworks */,
			);
			runOnlyForDeploymentPostprocessing = 0;
		};
/* End PBXFrameworksBuildPhase section */

/* Begin PBXGroup section */
		3D67B3E41DB2469200A4F4C6 /* Frameworks */ = {
			isa = PBXGroup;
			children = (
				3D67B3E51DB2469200A4F4C6 /* libsqlite3.tbd */,
			);
			name = Frameworks;
			sourceTree = "<group>";
		};
		EE247AC91C3F04ED00AE3E12 = {
			isa = PBXGroup;
			children = (
				EE247AD51C3F04ED00AE3E12 /* SQLite */,
				EE247AE11C3F04ED00AE3E12 /* SQLiteTests */,
				EE247B8A1C3F81D000AE3E12 /* Metadata */,
				EE247AD41C3F04ED00AE3E12 /* Products */,
				3D67B3E41DB2469200A4F4C6 /* Frameworks */,
			);
			indentWidth = 4;
			sourceTree = "<group>";
			tabWidth = 4;
		};
		EE247AD41C3F04ED00AE3E12 /* Products */ = {
			isa = PBXGroup;
			children = (
				EE247AD31C3F04ED00AE3E12 /* SQLite.framework */,
				EE247ADD1C3F04ED00AE3E12 /* SQLiteTests iOS.xctest */,
				EE247B3C1C3F3ED000AE3E12 /* SQLite.framework */,
				EE247B451C3F3ED000AE3E12 /* SQLiteTests Mac.xctest */,
				03A65E5A1C6BB0F50062603F /* SQLite.framework */,
				03A65E631C6BB0F60062603F /* SQLiteTests tvOS.xctest */,
				A121AC451CA35C79005A31D1 /* SQLite.framework */,
			);
			name = Products;
			sourceTree = "<group>";
		};
		EE247AD51C3F04ED00AE3E12 /* SQLite */ = {
			isa = PBXGroup;
			children = (
				EE247AD61C3F04ED00AE3E12 /* SQLite.h */,
				EE247AF71C3F06E900AE3E12 /* Foundation.swift */,
				EE247AF81C3F06E900AE3E12 /* Helpers.swift */,
				EE247AD81C3F04ED00AE3E12 /* Info.plist */,
				EE247AED1C3F06E900AE3E12 /* Core */,
				EE247AF41C3F06E900AE3E12 /* Extensions */,
				EE247AF91C3F06E900AE3E12 /* Typed */,
			);
			name = SQLite;
			path = Sources/SQLite;
			sourceTree = "<group>";
		};
		EE247AE11C3F04ED00AE3E12 /* SQLiteTests */ = {
			isa = PBXGroup;
			children = (
				19A17E2695737FAB5D6086E3 /* fixtures */,
				EE247B1A1C3F137700AE3E12 /* AggregateFunctionsTests.swift */,
				EE247B1B1C3F137700AE3E12 /* BlobTests.swift */,
				EE247B1D1C3F137700AE3E12 /* ConnectionTests.swift */,
				EE247B1E1C3F137700AE3E12 /* CoreFunctionsTests.swift */,
				EE247B1F1C3F137700AE3E12 /* CustomFunctionsTests.swift */,
				EE247B201C3F137700AE3E12 /* ExpressionTests.swift */,
				EE247B211C3F137700AE3E12 /* FTS4Tests.swift */,
				EE247B2A1C3F141E00AE3E12 /* OperatorsTests.swift */,
				EE247B2B1C3F141E00AE3E12 /* QueryTests.swift */,
				EE247B2C1C3F141E00AE3E12 /* RTreeTests.swift */,
				EE247B2D1C3F141E00AE3E12 /* SchemaTests.swift */,
				EE247B181C3F134A00AE3E12 /* SetterTests.swift */,
				EE247B321C3F142E00AE3E12 /* StatementTests.swift */,
				EE247B331C3F142E00AE3E12 /* ValueTests.swift */,
				EE247B161C3F127200AE3E12 /* TestHelpers.swift */,
				EE247AE41C3F04ED00AE3E12 /* Info.plist */,
				19A1721B8984686B9963B45D /* FTS5Tests.swift */,
				19A1794CC4D7827E997E32A7 /* FoundationTests.swift */,
				19A17399EA9E61235D5D77BF /* CipherTests.swift */,
				19A17B93B48B5560E6E51791 /* Fixtures.swift */,
				19A175C1F9CB3BBAB8FCEC7B /* RowTests.swift */,
				19A1729B75C33F9A0B9A89C1 /* DateAndTimeFunctionTests.swift */,
			);
			name = SQLiteTests;
			path = Tests/SQLiteTests;
			sourceTree = "<group>";
		};
		EE247AED1C3F06E900AE3E12 /* Core */ = {
			isa = PBXGroup;
			children = (
				EE91808D1C46E5230038162A /* SQLiteObjc.h */,
				EE247AEE1C3F06E900AE3E12 /* Blob.swift */,
				EE247AEF1C3F06E900AE3E12 /* Connection.swift */,
				EE247AF01C3F06E900AE3E12 /* fts3_tokenizer.h */,
				EE247AF11C3F06E900AE3E12 /* SQLiteObjc.m */,
				EE247AF21C3F06E900AE3E12 /* Statement.swift */,
				EE247AF31C3F06E900AE3E12 /* Value.swift */,
				19A1710E73A46D5AC721CDA9 /* Errors.swift */,
			);
			path = Core;
			sourceTree = "<group>";
		};
		EE247AF41C3F06E900AE3E12 /* Extensions */ = {
			isa = PBXGroup;
			children = (
				EE247AF51C3F06E900AE3E12 /* FTS4.swift */,
				EE247AF61C3F06E900AE3E12 /* RTree.swift */,
				19A1730E4390C775C25677D1 /* FTS5.swift */,
				19A178A39ACA9667A62663CC /* Cipher.swift */,
			);
			path = Extensions;
			sourceTree = "<group>";
		};
		EE247AF91C3F06E900AE3E12 /* Typed */ = {
			isa = PBXGroup;
			children = (
				EE247AFA1C3F06E900AE3E12 /* AggregateFunctions.swift */,
				EE247AFB1C3F06E900AE3E12 /* Collation.swift */,
				EE247AFC1C3F06E900AE3E12 /* CoreFunctions.swift */,
				EE247AFD1C3F06E900AE3E12 /* CustomFunctions.swift */,
				EE247AFE1C3F06E900AE3E12 /* Expression.swift */,
				EE247AFF1C3F06E900AE3E12 /* Operators.swift */,
				EE247B001C3F06E900AE3E12 /* Query.swift */,
				EE247B011C3F06E900AE3E12 /* Schema.swift */,
				EE247B021C3F06E900AE3E12 /* Setter.swift */,
				49EB68C31F7B3CB400D89D40 /* Coding.swift */,
				19A17BA55DABB480F9020C8A /* DateAndTimeFunctions.swift */,
			);
			path = Typed;
			sourceTree = "<group>";
		};
		EE247B8A1C3F81D000AE3E12 /* Metadata */ = {
			isa = PBXGroup;
			children = (
				EE247B771C3F40D700AE3E12 /* README.md */,
				EE247B8B1C3F820300AE3E12 /* CONTRIBUTING.md */,
				EE247B931C3F826100AE3E12 /* SQLite.swift.podspec */,
				EE247B8C1C3F821200AE3E12 /* .travis.yml */,
				EE247B8D1C3F821200AE3E12 /* Makefile */,
				EE9180931C46EA210038162A /* libsqlite3.tbd */,
				EE9180911C46E9D30038162A /* libsqlite3.tbd */,
				03A65E961C6BB3210062603F /* libsqlite3.tbd */,
				EE247B8E1C3F822500AE3E12 /* Documentation */,
			);
			name = Metadata;
			sourceTree = "<group>";
		};
		EE247B8E1C3F822500AE3E12 /* Documentation */ = {
			isa = PBXGroup;
			children = (
				EE247B8F1C3F822500AE3E12 /* Index.md */,
				EE247B901C3F822500AE3E12 /* Resources */,
			);
			path = Documentation;
			sourceTree = "<group>";
		};
		EE247B901C3F822500AE3E12 /* Resources */ = {
			isa = PBXGroup;
			children = (
				EE247B911C3F822500AE3E12 /* installation@2x.png */,
				EE247B921C3F822600AE3E12 /* playground@2x.png */,
			);
			path = Resources;
			sourceTree = "<group>";
		};
/* End PBXGroup section */

/* Begin PBXHeadersBuildPhase section */
		03A65E571C6BB0F50062603F /* Headers */ = {
			isa = PBXHeadersBuildPhase;
			buildActionMask = 2147483647;
			files = (
				03A65E781C6BB2EA0062603F /* fts3_tokenizer.h in Headers */,
				03A65E751C6BB2DF0062603F /* SQLiteObjc.h in Headers */,
				03A65E721C6BB2D30062603F /* SQLite.h in Headers */,
			);
			runOnlyForDeploymentPostprocessing = 0;
		};
		A121AC421CA35C79005A31D1 /* Headers */ = {
			isa = PBXHeadersBuildPhase;
			buildActionMask = 2147483647;
			files = (
				3D67B3FB1DB2470600A4F4C6 /* SQLiteObjc.h in Headers */,
				3D67B3FC1DB2471B00A4F4C6 /* SQLite.h in Headers */,
				3D67B3FD1DB2472D00A4F4C6 /* fts3_tokenizer.h in Headers */,
			);
			runOnlyForDeploymentPostprocessing = 0;
		};
		EE247AD01C3F04ED00AE3E12 /* Headers */ = {
			isa = PBXHeadersBuildPhase;
			buildActionMask = 2147483647;
			files = (
				EE91808E1C46E5230038162A /* SQLiteObjc.h in Headers */,
				EE247B051C3F06E900AE3E12 /* fts3_tokenizer.h in Headers */,
				EE247AD71C3F04ED00AE3E12 /* SQLite.h in Headers */,
			);
			runOnlyForDeploymentPostprocessing = 0;
		};
		EE247B391C3F3ED000AE3E12 /* Headers */ = {
			isa = PBXHeadersBuildPhase;
			buildActionMask = 2147483647;
			files = (
				EE247B671C3F3FEC00AE3E12 /* fts3_tokenizer.h in Headers */,
				EE247B621C3F3FDB00AE3E12 /* SQLite.h in Headers */,
				EE91808F1C46E76D0038162A /* SQLiteObjc.h in Headers */,
			);
			runOnlyForDeploymentPostprocessing = 0;
		};
/* End PBXHeadersBuildPhase section */

/* Begin PBXNativeTarget section */
		03A65E591C6BB0F50062603F /* SQLite tvOS */ = {
			isa = PBXNativeTarget;
			buildConfigurationList = 03A65E6F1C6BB0F60062603F /* Build configuration list for PBXNativeTarget "SQLite tvOS" */;
			buildPhases = (
				03A65E551C6BB0F50062603F /* Sources */,
				03A65E561C6BB0F50062603F /* Frameworks */,
				03A65E571C6BB0F50062603F /* Headers */,
				03A65E581C6BB0F50062603F /* Resources */,
			);
			buildRules = (
			);
			dependencies = (
			);
			name = "SQLite tvOS";
			productName = "SQLite tvOS";
			productReference = 03A65E5A1C6BB0F50062603F /* SQLite.framework */;
			productType = "com.apple.product-type.framework";
		};
		03A65E621C6BB0F60062603F /* SQLiteTests tvOS */ = {
			isa = PBXNativeTarget;
			buildConfigurationList = 03A65E701C6BB0F60062603F /* Build configuration list for PBXNativeTarget "SQLiteTests tvOS" */;
			buildPhases = (
				03A65E5F1C6BB0F60062603F /* Sources */,
				03A65E601C6BB0F60062603F /* Frameworks */,
				03A65E611C6BB0F60062603F /* Resources */,
			);
			buildRules = (
			);
			dependencies = (
				03A65E661C6BB0F60062603F /* PBXTargetDependency */,
			);
			name = "SQLiteTests tvOS";
			productName = "SQLite tvOSTests";
			productReference = 03A65E631C6BB0F60062603F /* SQLiteTests tvOS.xctest */;
			productType = "com.apple.product-type.bundle.unit-test";
		};
		A121AC441CA35C79005A31D1 /* SQLite watchOS */ = {
			isa = PBXNativeTarget;
			buildConfigurationList = A121AC4C1CA35C79005A31D1 /* Build configuration list for PBXNativeTarget "SQLite watchOS" */;
			buildPhases = (
				A121AC401CA35C79005A31D1 /* Sources */,
				A121AC411CA35C79005A31D1 /* Frameworks */,
				A121AC421CA35C79005A31D1 /* Headers */,
				A121AC431CA35C79005A31D1 /* Resources */,
			);
			buildRules = (
			);
			dependencies = (
			);
			name = "SQLite watchOS";
			productName = "SQLite watchOS";
			productReference = A121AC451CA35C79005A31D1 /* SQLite.framework */;
			productType = "com.apple.product-type.framework";
		};
		EE247AD21C3F04ED00AE3E12 /* SQLite iOS */ = {
			isa = PBXNativeTarget;
			buildConfigurationList = EE247AE71C3F04ED00AE3E12 /* Build configuration list for PBXNativeTarget "SQLite iOS" */;
			buildPhases = (
				EE247ACE1C3F04ED00AE3E12 /* Sources */,
				EE247ACF1C3F04ED00AE3E12 /* Frameworks */,
				EE247AD01C3F04ED00AE3E12 /* Headers */,
				EE247AD11C3F04ED00AE3E12 /* Resources */,
			);
			buildRules = (
			);
			dependencies = (
			);
			name = "SQLite iOS";
			productName = SQLite;
			productReference = EE247AD31C3F04ED00AE3E12 /* SQLite.framework */;
			productType = "com.apple.product-type.framework";
		};
		EE247ADC1C3F04ED00AE3E12 /* SQLiteTests iOS */ = {
			isa = PBXNativeTarget;
			buildConfigurationList = EE247AEA1C3F04ED00AE3E12 /* Build configuration list for PBXNativeTarget "SQLiteTests iOS" */;
			buildPhases = (
				EE247AD91C3F04ED00AE3E12 /* Sources */,
				EE247ADA1C3F04ED00AE3E12 /* Frameworks */,
				EE247ADB1C3F04ED00AE3E12 /* Resources */,
			);
			buildRules = (
			);
			dependencies = (
				EE247AE01C3F04ED00AE3E12 /* PBXTargetDependency */,
			);
			name = "SQLiteTests iOS";
			productName = SQLiteTests;
			productReference = EE247ADD1C3F04ED00AE3E12 /* SQLiteTests iOS.xctest */;
			productType = "com.apple.product-type.bundle.unit-test";
		};
		EE247B3B1C3F3ED000AE3E12 /* SQLite Mac */ = {
			isa = PBXNativeTarget;
			buildConfigurationList = EE247B511C3F3ED000AE3E12 /* Build configuration list for PBXNativeTarget "SQLite Mac" */;
			buildPhases = (
				EE247B371C3F3ED000AE3E12 /* Sources */,
				EE247B381C3F3ED000AE3E12 /* Frameworks */,
				EE247B391C3F3ED000AE3E12 /* Headers */,
				EE247B3A1C3F3ED000AE3E12 /* Resources */,
			);
			buildRules = (
			);
			dependencies = (
			);
			name = "SQLite Mac";
			productName = SQLite;
			productReference = EE247B3C1C3F3ED000AE3E12 /* SQLite.framework */;
			productType = "com.apple.product-type.framework";
		};
		EE247B441C3F3ED000AE3E12 /* SQLiteTests Mac */ = {
			isa = PBXNativeTarget;
			buildConfigurationList = EE247B521C3F3ED000AE3E12 /* Build configuration list for PBXNativeTarget "SQLiteTests Mac" */;
			buildPhases = (
				EE247B411C3F3ED000AE3E12 /* Sources */,
				EE247B421C3F3ED000AE3E12 /* Frameworks */,
				EE247B431C3F3ED000AE3E12 /* Resources */,
			);
			buildRules = (
			);
			dependencies = (
				EE247B481C3F3ED000AE3E12 /* PBXTargetDependency */,
			);
			name = "SQLiteTests Mac";
			productName = SQLiteTests;
			productReference = EE247B451C3F3ED000AE3E12 /* SQLiteTests Mac.xctest */;
			productType = "com.apple.product-type.bundle.unit-test";
		};
/* End PBXNativeTarget section */

/* Begin PBXProject section */
		EE247ACA1C3F04ED00AE3E12 /* Project object */ = {
			isa = PBXProject;
			attributes = {
				LastSwiftUpdateCheck = 0720;
				LastUpgradeCheck = 1020;
				TargetAttributes = {
					03A65E591C6BB0F50062603F = {
						CreatedOnToolsVersion = 7.2;
						LastSwiftMigration = 0900;
					};
					03A65E621C6BB0F60062603F = {
						CreatedOnToolsVersion = 7.2;
						LastSwiftMigration = 0900;
					};
					A121AC441CA35C79005A31D1 = {
						CreatedOnToolsVersion = 7.3;
						LastSwiftMigration = 0900;
					};
					EE247AD21C3F04ED00AE3E12 = {
						CreatedOnToolsVersion = 7.2;
						LastSwiftMigration = 0900;
					};
					EE247ADC1C3F04ED00AE3E12 = {
						CreatedOnToolsVersion = 7.2;
						LastSwiftMigration = 1020;
					};
					EE247B3B1C3F3ED000AE3E12 = {
						CreatedOnToolsVersion = 7.2;
						LastSwiftMigration = 0900;
					};
					EE247B441C3F3ED000AE3E12 = {
						CreatedOnToolsVersion = 7.2;
						LastSwiftMigration = 0900;
					};
				};
			};
			buildConfigurationList = EE247ACD1C3F04ED00AE3E12 /* Build configuration list for PBXProject "SQLite" */;
			compatibilityVersion = "Xcode 3.2";
			developmentRegion = en;
			hasScannedForEncodings = 0;
			knownRegions = (
				en,
				Base,
			);
			mainGroup = EE247AC91C3F04ED00AE3E12;
			productRefGroup = EE247AD41C3F04ED00AE3E12 /* Products */;
			projectDirPath = "";
			projectRoot = "";
			targets = (
				EE247AD21C3F04ED00AE3E12 /* SQLite iOS */,
				EE247ADC1C3F04ED00AE3E12 /* SQLiteTests iOS */,
				EE247B3B1C3F3ED000AE3E12 /* SQLite Mac */,
				EE247B441C3F3ED000AE3E12 /* SQLiteTests Mac */,
				03A65E591C6BB0F50062603F /* SQLite tvOS */,
				03A65E621C6BB0F60062603F /* SQLiteTests tvOS */,
				A121AC441CA35C79005A31D1 /* SQLite watchOS */,
			);
		};
/* End PBXProject section */

/* Begin PBXResourcesBuildPhase section */
		03A65E581C6BB0F50062603F /* Resources */ = {
			isa = PBXResourcesBuildPhase;
			buildActionMask = 2147483647;
			files = (
			);
			runOnlyForDeploymentPostprocessing = 0;
		};
		03A65E611C6BB0F60062603F /* Resources */ = {
			isa = PBXResourcesBuildPhase;
			buildActionMask = 2147483647;
			files = (
				19A17F3E1F7ACA33BD43E138 /* fixtures in Resources */,
			);
			runOnlyForDeploymentPostprocessing = 0;
		};
		A121AC431CA35C79005A31D1 /* Resources */ = {
			isa = PBXResourcesBuildPhase;
			buildActionMask = 2147483647;
			files = (
			);
			runOnlyForDeploymentPostprocessing = 0;
		};
		EE247AD11C3F04ED00AE3E12 /* Resources */ = {
			isa = PBXResourcesBuildPhase;
			buildActionMask = 2147483647;
			files = (
			);
			runOnlyForDeploymentPostprocessing = 0;
		};
		EE247ADB1C3F04ED00AE3E12 /* Resources */ = {
			isa = PBXResourcesBuildPhase;
			buildActionMask = 2147483647;
			files = (
				19A17FDA323BAFDEC627E76F /* fixtures in Resources */,
			);
			runOnlyForDeploymentPostprocessing = 0;
		};
		EE247B3A1C3F3ED000AE3E12 /* Resources */ = {
			isa = PBXResourcesBuildPhase;
			buildActionMask = 2147483647;
			files = (
			);
			runOnlyForDeploymentPostprocessing = 0;
		};
		EE247B431C3F3ED000AE3E12 /* Resources */ = {
			isa = PBXResourcesBuildPhase;
			buildActionMask = 2147483647;
			files = (
				19A175DFF47B84757E547C62 /* fixtures in Resources */,
			);
			runOnlyForDeploymentPostprocessing = 0;
		};
/* End PBXResourcesBuildPhase section */

/* Begin PBXSourcesBuildPhase section */
		03A65E551C6BB0F50062603F /* Sources */ = {
			isa = PBXSourcesBuildPhase;
			buildActionMask = 2147483647;
			files = (
				03A65E801C6BB2FB0062603F /* CoreFunctions.swift in Sources */,
				49EB68C61F7B3CB400D89D40 /* Coding.swift in Sources */,
				03A65E761C6BB2E60062603F /* Blob.swift in Sources */,
				03A65E7D1C6BB2F70062603F /* RTree.swift in Sources */,
				03A65E791C6BB2EF0062603F /* SQLiteObjc.m in Sources */,
				03A65E7B1C6BB2F70062603F /* Value.swift in Sources */,
				03A65E821C6BB2FB0062603F /* Expression.swift in Sources */,
				03A65E731C6BB2D80062603F /* Foundation.swift in Sources */,
				03A65E7F1C6BB2FB0062603F /* Collation.swift in Sources */,
				03A65E861C6BB2FB0062603F /* Setter.swift in Sources */,
				03A65E811C6BB2FB0062603F /* CustomFunctions.swift in Sources */,
				03A65E7A1C6BB2F70062603F /* Statement.swift in Sources */,
				03A65E741C6BB2DA0062603F /* Helpers.swift in Sources */,
				03A65E831C6BB2FB0062603F /* Operators.swift in Sources */,
				03A65E851C6BB2FB0062603F /* Schema.swift in Sources */,
				03A65E841C6BB2FB0062603F /* Query.swift in Sources */,
				03A65E7C1C6BB2F70062603F /* FTS4.swift in Sources */,
				03A65E771C6BB2E60062603F /* Connection.swift in Sources */,
				03A65E7E1C6BB2FB0062603F /* AggregateFunctions.swift in Sources */,
				19A17EC0D68BA8C03288ADF7 /* FTS5.swift in Sources */,
				19A179E76EA6207669B60C1B /* Cipher.swift in Sources */,
				19A17FF4A10B44D3937C8CAC /* Errors.swift in Sources */,
				19A1737286A74F3CF7412906 /* DateAndTimeFunctions.swift in Sources */,
			);
			runOnlyForDeploymentPostprocessing = 0;
		};
		03A65E5F1C6BB0F60062603F /* Sources */ = {
			isa = PBXSourcesBuildPhase;
			buildActionMask = 2147483647;
			files = (
				03A65E881C6BB3030062603F /* BlobTests.swift in Sources */,
				03A65E901C6BB3030062603F /* RTreeTests.swift in Sources */,
				03A65E941C6BB3030062603F /* ValueTests.swift in Sources */,
				03A65E8F1C6BB3030062603F /* QueryTests.swift in Sources */,
				03A65E8B1C6BB3030062603F /* CustomFunctionsTests.swift in Sources */,
				03A65E871C6BB3030062603F /* AggregateFunctionsTests.swift in Sources */,
				03A65E921C6BB3030062603F /* SetterTests.swift in Sources */,
				03A65E891C6BB3030062603F /* ConnectionTests.swift in Sources */,
				03A65E8A1C6BB3030062603F /* CoreFunctionsTests.swift in Sources */,
				03A65E931C6BB3030062603F /* StatementTests.swift in Sources */,
				03A65E911C6BB3030062603F /* SchemaTests.swift in Sources */,
				03A65E8D1C6BB3030062603F /* FTS4Tests.swift in Sources */,
				03A65E8C1C6BB3030062603F /* ExpressionTests.swift in Sources */,
				03A65E8E1C6BB3030062603F /* OperatorsTests.swift in Sources */,
				03A65E951C6BB3030062603F /* TestHelpers.swift in Sources */,
				19A17254FBA7894891F7297B /* FTS5Tests.swift in Sources */,
				19A17E04C4C0956715C5676A /* FoundationTests.swift in Sources */,
				19A179A0C45377CB09BB358C /* CipherTests.swift in Sources */,
				19A17F60B685636D1F83C2DD /* Fixtures.swift in Sources */,
				19A1785195182AF8731A8BDA /* RowTests.swift in Sources */,
				19A1769C1F3A7542BECF50FF /* DateAndTimeFunctionTests.swift in Sources */,
			);
			runOnlyForDeploymentPostprocessing = 0;
		};
		A121AC401CA35C79005A31D1 /* Sources */ = {
			isa = PBXSourcesBuildPhase;
			buildActionMask = 2147483647;
			files = (
				3D67B3F91DB246E700A4F4C6 /* SQLiteObjc.m in Sources */,
				49EB68C71F7B3CB400D89D40 /* Coding.swift in Sources */,
				3D67B3F71DB246D700A4F4C6 /* Foundation.swift in Sources */,
				3D67B3F81DB246D700A4F4C6 /* Helpers.swift in Sources */,
				3D67B3E91DB246D100A4F4C6 /* Statement.swift in Sources */,
				3D67B3EA1DB246D100A4F4C6 /* Value.swift in Sources */,
				3D67B3EB1DB246D100A4F4C6 /* FTS4.swift in Sources */,
				3D67B3EC1DB246D100A4F4C6 /* RTree.swift in Sources */,
				3D67B3ED1DB246D100A4F4C6 /* FTS5.swift in Sources */,
				3D67B3EE1DB246D100A4F4C6 /* AggregateFunctions.swift in Sources */,
				3D67B3EF1DB246D100A4F4C6 /* Collation.swift in Sources */,
				3D67B3F01DB246D100A4F4C6 /* CoreFunctions.swift in Sources */,
				3D67B3F11DB246D100A4F4C6 /* CustomFunctions.swift in Sources */,
				3D67B3F21DB246D100A4F4C6 /* Expression.swift in Sources */,
				3D67B3F31DB246D100A4F4C6 /* Operators.swift in Sources */,
				3D67B3F41DB246D100A4F4C6 /* Query.swift in Sources */,
				3D67B3F51DB246D100A4F4C6 /* Schema.swift in Sources */,
				3D67B3F61DB246D100A4F4C6 /* Setter.swift in Sources */,
				3D67B3E71DB246BA00A4F4C6 /* Blob.swift in Sources */,
				3D67B3E81DB246BA00A4F4C6 /* Connection.swift in Sources */,
				19A179CCF9671E345E5A9811 /* Cipher.swift in Sources */,
				19A17DC282E36C4F41AA440B /* Errors.swift in Sources */,
				19A173668D948AD4DF1F5352 /* DateAndTimeFunctions.swift in Sources */,
			);
			runOnlyForDeploymentPostprocessing = 0;
		};
		EE247ACE1C3F04ED00AE3E12 /* Sources */ = {
			isa = PBXSourcesBuildPhase;
			buildActionMask = 2147483647;
			files = (
				EE247B0F1C3F06E900AE3E12 /* CoreFunctions.swift in Sources */,
				49EB68C41F7B3CB400D89D40 /* Coding.swift in Sources */,
				EE247B0A1C3F06E900AE3E12 /* RTree.swift in Sources */,
				EE247B031C3F06E900AE3E12 /* Blob.swift in Sources */,
				EE247B0B1C3F06E900AE3E12 /* Foundation.swift in Sources */,
				EE247B041C3F06E900AE3E12 /* Connection.swift in Sources */,
				EE247B111C3F06E900AE3E12 /* Expression.swift in Sources */,
				EE247B0C1C3F06E900AE3E12 /* Helpers.swift in Sources */,
				EE247B0E1C3F06E900AE3E12 /* Collation.swift in Sources */,
				EE247B151C3F06E900AE3E12 /* Setter.swift in Sources */,
				EE247B101C3F06E900AE3E12 /* CustomFunctions.swift in Sources */,
				EE247B091C3F06E900AE3E12 /* FTS4.swift in Sources */,
				EE247B081C3F06E900AE3E12 /* Value.swift in Sources */,
				EE247B121C3F06E900AE3E12 /* Operators.swift in Sources */,
				EE247B141C3F06E900AE3E12 /* Schema.swift in Sources */,
				EE247B131C3F06E900AE3E12 /* Query.swift in Sources */,
				EE247B061C3F06E900AE3E12 /* SQLiteObjc.m in Sources */,
				EE247B071C3F06E900AE3E12 /* Statement.swift in Sources */,
				EE247B0D1C3F06E900AE3E12 /* AggregateFunctions.swift in Sources */,
				19A1717B10CC941ACB5533D6 /* FTS5.swift in Sources */,
				19A171F12AB8B07F2FD7201A /* Cipher.swift in Sources */,
				19A1792C0520D4E83C2EB075 /* Errors.swift in Sources */,
				19A17E29278A12BC4F542506 /* DateAndTimeFunctions.swift in Sources */,
			);
			runOnlyForDeploymentPostprocessing = 0;
		};
		EE247AD91C3F04ED00AE3E12 /* Sources */ = {
			isa = PBXSourcesBuildPhase;
			buildActionMask = 2147483647;
			files = (
				EE247B261C3F137700AE3E12 /* CoreFunctionsTests.swift in Sources */,
				EE247B291C3F137700AE3E12 /* FTS4Tests.swift in Sources */,
				EE247B191C3F134A00AE3E12 /* SetterTests.swift in Sources */,
				EE247B311C3F141E00AE3E12 /* SchemaTests.swift in Sources */,
				EE247B171C3F127200AE3E12 /* TestHelpers.swift in Sources */,
				EE247B281C3F137700AE3E12 /* ExpressionTests.swift in Sources */,
				EE247B271C3F137700AE3E12 /* CustomFunctionsTests.swift in Sources */,
				EE247B341C3F142E00AE3E12 /* StatementTests.swift in Sources */,
				EE247B301C3F141E00AE3E12 /* RTreeTests.swift in Sources */,
				EE247B231C3F137700AE3E12 /* BlobTests.swift in Sources */,
				EE247B351C3F142E00AE3E12 /* ValueTests.swift in Sources */,
				EE247B2F1C3F141E00AE3E12 /* QueryTests.swift in Sources */,
				EE247B221C3F137700AE3E12 /* AggregateFunctionsTests.swift in Sources */,
				EE247B2E1C3F141E00AE3E12 /* OperatorsTests.swift in Sources */,
				EE247B251C3F137700AE3E12 /* ConnectionTests.swift in Sources */,
				19A171E6FA242F72A308C594 /* FTS5Tests.swift in Sources */,
				19A17FB80B94E882050AA908 /* FoundationTests.swift in Sources */,
				19A177CC33F2E6A24AF90B02 /* CipherTests.swift in Sources */,
				19A17408007B182F884E3A53 /* Fixtures.swift in Sources */,
				19A1720B67ED13E6150C6A3D /* RowTests.swift in Sources */,
				19A17C80076860CF7751A056 /* DateAndTimeFunctionTests.swift in Sources */,
			);
			runOnlyForDeploymentPostprocessing = 0;
		};
		EE247B371C3F3ED000AE3E12 /* Sources */ = {
			isa = PBXSourcesBuildPhase;
			buildActionMask = 2147483647;
			files = (
				EE247B6F1C3F3FEC00AE3E12 /* CoreFunctions.swift in Sources */,
				49EB68C51F7B3CB400D89D40 /* Coding.swift in Sources */,
				EE247B651C3F3FEC00AE3E12 /* Blob.swift in Sources */,
				EE247B6C1C3F3FEC00AE3E12 /* RTree.swift in Sources */,
				EE247B681C3F3FEC00AE3E12 /* SQLiteObjc.m in Sources */,
				EE247B6A1C3F3FEC00AE3E12 /* Value.swift in Sources */,
				EE247B711C3F3FEC00AE3E12 /* Expression.swift in Sources */,
				EE247B631C3F3FDB00AE3E12 /* Foundation.swift in Sources */,
				EE247B6E1C3F3FEC00AE3E12 /* Collation.swift in Sources */,
				EE247B751C3F3FEC00AE3E12 /* Setter.swift in Sources */,
				EE247B701C3F3FEC00AE3E12 /* CustomFunctions.swift in Sources */,
				EE247B691C3F3FEC00AE3E12 /* Statement.swift in Sources */,
				EE247B641C3F3FDB00AE3E12 /* Helpers.swift in Sources */,
				EE247B721C3F3FEC00AE3E12 /* Operators.swift in Sources */,
				EE247B741C3F3FEC00AE3E12 /* Schema.swift in Sources */,
				EE247B731C3F3FEC00AE3E12 /* Query.swift in Sources */,
				EE247B6B1C3F3FEC00AE3E12 /* FTS4.swift in Sources */,
				EE247B661C3F3FEC00AE3E12 /* Connection.swift in Sources */,
				EE247B6D1C3F3FEC00AE3E12 /* AggregateFunctions.swift in Sources */,
				19A1750CEE9B05267995CF3D /* FTS5.swift in Sources */,
				19A17835FD5886FDC5A3228F /* Cipher.swift in Sources */,
				19A17490543609FCED53CACC /* Errors.swift in Sources */,
				19A17152E32A9585831E3FE0 /* DateAndTimeFunctions.swift in Sources */,
			);
			runOnlyForDeploymentPostprocessing = 0;
		};
		EE247B411C3F3ED000AE3E12 /* Sources */ = {
			isa = PBXSourcesBuildPhase;
			buildActionMask = 2147483647;
			files = (
				EE247B561C3F3FC700AE3E12 /* CoreFunctionsTests.swift in Sources */,
				EE247B5A1C3F3FC700AE3E12 /* OperatorsTests.swift in Sources */,
				EE247B541C3F3FC700AE3E12 /* BlobTests.swift in Sources */,
				EE247B5D1C3F3FC700AE3E12 /* SchemaTests.swift in Sources */,
				EE247B591C3F3FC700AE3E12 /* FTS4Tests.swift in Sources */,
				EE247B531C3F3FC700AE3E12 /* AggregateFunctionsTests.swift in Sources */,
				EE247B5F1C3F3FC700AE3E12 /* StatementTests.swift in Sources */,
				EE247B5C1C3F3FC700AE3E12 /* RTreeTests.swift in Sources */,
				EE247B571C3F3FC700AE3E12 /* CustomFunctionsTests.swift in Sources */,
				EE247B601C3F3FC700AE3E12 /* ValueTests.swift in Sources */,
				EE247B551C3F3FC700AE3E12 /* ConnectionTests.swift in Sources */,
				EE247B611C3F3FC700AE3E12 /* TestHelpers.swift in Sources */,
				EE247B581C3F3FC700AE3E12 /* ExpressionTests.swift in Sources */,
				EE247B5E1C3F3FC700AE3E12 /* SetterTests.swift in Sources */,
				EE247B5B1C3F3FC700AE3E12 /* QueryTests.swift in Sources */,
				19A174D78559CD30679BCCCB /* FTS5Tests.swift in Sources */,
				19A178072B371489E6A1E839 /* FoundationTests.swift in Sources */,
				19A17C4B951CB054EE48AB1C /* CipherTests.swift in Sources */,
				19A1709C3E7A406E62293B2A /* Fixtures.swift in Sources */,
				19A171967CC511C4F6F773C9 /* RowTests.swift in Sources */,
				19A172EB202970561E5C4245 /* DateAndTimeFunctionTests.swift in Sources */,
			);
			runOnlyForDeploymentPostprocessing = 0;
		};
/* End PBXSourcesBuildPhase section */

/* Begin PBXTargetDependency section */
		03A65E661C6BB0F60062603F /* PBXTargetDependency */ = {
			isa = PBXTargetDependency;
			target = 03A65E591C6BB0F50062603F /* SQLite tvOS */;
			targetProxy = 03A65E651C6BB0F60062603F /* PBXContainerItemProxy */;
		};
		EE247AE01C3F04ED00AE3E12 /* PBXTargetDependency */ = {
			isa = PBXTargetDependency;
			target = EE247AD21C3F04ED00AE3E12 /* SQLite iOS */;
			targetProxy = EE247ADF1C3F04ED00AE3E12 /* PBXContainerItemProxy */;
		};
		EE247B481C3F3ED000AE3E12 /* PBXTargetDependency */ = {
			isa = PBXTargetDependency;
			target = EE247B3B1C3F3ED000AE3E12 /* SQLite Mac */;
			targetProxy = EE247B471C3F3ED000AE3E12 /* PBXContainerItemProxy */;
		};
/* End PBXTargetDependency section */

/* Begin XCBuildConfiguration section */
		03A65E6B1C6BB0F60062603F /* Debug */ = {
			isa = XCBuildConfiguration;
			buildSettings = {
				APPLICATION_EXTENSION_API_ONLY = YES;
				"CODE_SIGN_IDENTITY[sdk=appletvos*]" = "";
				DEFINES_MODULE = YES;
				DYLIB_COMPATIBILITY_VERSION = 1;
				DYLIB_CURRENT_VERSION = 1;
				DYLIB_INSTALL_NAME_BASE = "@rpath";
				INFOPLIST_FILE = "$(SRCROOT)/Sources/SQLite/Info.plist";
				INSTALL_PATH = "$(LOCAL_LIBRARY_DIR)/Frameworks";
				LD_RUNPATH_SEARCH_PATHS = "$(inherited) @executable_path/Frameworks @loader_path/Frameworks";
				PRODUCT_BUNDLE_IDENTIFIER = com.stephencelis.SQLite;
				PRODUCT_NAME = SQLite;
				SDKROOT = appletvos;
				SKIP_INSTALL = YES;
				TVOS_DEPLOYMENT_TARGET = 9.1;
			};
			name = Debug;
		};
		03A65E6C1C6BB0F60062603F /* Release */ = {
			isa = XCBuildConfiguration;
			buildSettings = {
				APPLICATION_EXTENSION_API_ONLY = YES;
				"CODE_SIGN_IDENTITY[sdk=appletvos*]" = "";
				DEFINES_MODULE = YES;
				DYLIB_COMPATIBILITY_VERSION = 1;
				DYLIB_CURRENT_VERSION = 1;
				DYLIB_INSTALL_NAME_BASE = "@rpath";
				INFOPLIST_FILE = "$(SRCROOT)/Sources/SQLite/Info.plist";
				INSTALL_PATH = "$(LOCAL_LIBRARY_DIR)/Frameworks";
				LD_RUNPATH_SEARCH_PATHS = "$(inherited) @executable_path/Frameworks @loader_path/Frameworks";
				PRODUCT_BUNDLE_IDENTIFIER = com.stephencelis.SQLite;
				PRODUCT_NAME = SQLite;
				SDKROOT = appletvos;
				SKIP_INSTALL = YES;
				TVOS_DEPLOYMENT_TARGET = 9.1;
			};
			name = Release;
		};
		03A65E6D1C6BB0F60062603F /* Debug */ = {
			isa = XCBuildConfiguration;
			buildSettings = {
				INFOPLIST_FILE = Tests/SQLiteTests/Info.plist;
				LD_RUNPATH_SEARCH_PATHS = "$(inherited) @executable_path/Frameworks @loader_path/Frameworks";
				PRODUCT_BUNDLE_IDENTIFIER = com.stephencelis.SQLiteTests;
				PRODUCT_NAME = "$(TARGET_NAME)";
				SDKROOT = appletvos;
				TVOS_DEPLOYMENT_TARGET = 9.1;
			};
			name = Debug;
		};
		03A65E6E1C6BB0F60062603F /* Release */ = {
			isa = XCBuildConfiguration;
			buildSettings = {
				INFOPLIST_FILE = Tests/SQLiteTests/Info.plist;
				LD_RUNPATH_SEARCH_PATHS = "$(inherited) @executable_path/Frameworks @loader_path/Frameworks";
				PRODUCT_BUNDLE_IDENTIFIER = com.stephencelis.SQLiteTests;
				PRODUCT_NAME = "$(TARGET_NAME)";
				SDKROOT = appletvos;
				TVOS_DEPLOYMENT_TARGET = 9.1;
			};
			name = Release;
		};
		A121AC4A1CA35C79005A31D1 /* Debug */ = {
			isa = XCBuildConfiguration;
			buildSettings = {
				APPLICATION_EXTENSION_API_ONLY = YES;
				CLANG_ANALYZER_NONNULL = YES;
				"CODE_SIGN_IDENTITY[sdk=watchos*]" = "";
				DEFINES_MODULE = YES;
				DYLIB_COMPATIBILITY_VERSION = 1;
				DYLIB_CURRENT_VERSION = 1;
				DYLIB_INSTALL_NAME_BASE = "@rpath";
				INFOPLIST_FILE = "$(SRCROOT)/Sources/SQLite/Info.plist";
				INSTALL_PATH = "$(LOCAL_LIBRARY_DIR)/Frameworks";
				LD_RUNPATH_SEARCH_PATHS = "$(inherited) @executable_path/Frameworks @loader_path/Frameworks";
				PRODUCT_BUNDLE_IDENTIFIER = com.stephencelis.SQLite;
				PRODUCT_NAME = SQLite;
				SDKROOT = watchos;
				SKIP_INSTALL = YES;
				TARGETED_DEVICE_FAMILY = 4;
				WATCHOS_DEPLOYMENT_TARGET = 2.2;
			};
			name = Debug;
		};
		A121AC4B1CA35C79005A31D1 /* Release */ = {
			isa = XCBuildConfiguration;
			buildSettings = {
				APPLICATION_EXTENSION_API_ONLY = YES;
				CLANG_ANALYZER_NONNULL = YES;
				"CODE_SIGN_IDENTITY[sdk=watchos*]" = "";
				DEFINES_MODULE = YES;
				DYLIB_COMPATIBILITY_VERSION = 1;
				DYLIB_CURRENT_VERSION = 1;
				DYLIB_INSTALL_NAME_BASE = "@rpath";
				INFOPLIST_FILE = "$(SRCROOT)/Sources/SQLite/Info.plist";
				INSTALL_PATH = "$(LOCAL_LIBRARY_DIR)/Frameworks";
				LD_RUNPATH_SEARCH_PATHS = "$(inherited) @executable_path/Frameworks @loader_path/Frameworks";
				PRODUCT_BUNDLE_IDENTIFIER = com.stephencelis.SQLite;
				PRODUCT_NAME = SQLite;
				SDKROOT = watchos;
				SKIP_INSTALL = YES;
				TARGETED_DEVICE_FAMILY = 4;
				WATCHOS_DEPLOYMENT_TARGET = 2.2;
			};
			name = Release;
		};
		EE247AE51C3F04ED00AE3E12 /* Debug */ = {
			isa = XCBuildConfiguration;
			buildSettings = {
				ALWAYS_SEARCH_USER_PATHS = NO;
				CLANG_ANALYZER_LOCALIZABILITY_NONLOCALIZED = YES;
				CLANG_CXX_LANGUAGE_STANDARD = "gnu++0x";
				CLANG_CXX_LIBRARY = "libc++";
				CLANG_ENABLE_MODULES = YES;
				CLANG_ENABLE_OBJC_ARC = YES;
				CLANG_WARN_BLOCK_CAPTURE_AUTORELEASING = YES;
				CLANG_WARN_BOOL_CONVERSION = YES;
				CLANG_WARN_COMMA = YES;
				CLANG_WARN_CONSTANT_CONVERSION = YES;
				CLANG_WARN_DEPRECATED_OBJC_IMPLEMENTATIONS = YES;
				CLANG_WARN_DIRECT_OBJC_ISA_USAGE = YES_ERROR;
				CLANG_WARN_EMPTY_BODY = YES;
				CLANG_WARN_ENUM_CONVERSION = YES;
				CLANG_WARN_INFINITE_RECURSION = YES;
				CLANG_WARN_INT_CONVERSION = YES;
				CLANG_WARN_NON_LITERAL_NULL_CONVERSION = YES;
				CLANG_WARN_OBJC_IMPLICIT_RETAIN_SELF = YES;
				CLANG_WARN_OBJC_LITERAL_CONVERSION = YES;
				CLANG_WARN_OBJC_ROOT_CLASS = YES_ERROR;
				CLANG_WARN_RANGE_LOOP_ANALYSIS = YES;
				CLANG_WARN_STRICT_PROTOTYPES = YES;
				CLANG_WARN_SUSPICIOUS_MOVE = YES;
				CLANG_WARN_UNREACHABLE_CODE = YES;
				CLANG_WARN__DUPLICATE_METHOD_MATCH = YES;
				"CODE_SIGN_IDENTITY[sdk=iphoneos*]" = "iPhone Developer";
				COPY_PHASE_STRIP = NO;
				CURRENT_PROJECT_VERSION = 1;
				DEBUG_INFORMATION_FORMAT = dwarf;
				ENABLE_STRICT_OBJC_MSGSEND = YES;
				ENABLE_TESTABILITY = YES;
				GCC_C_LANGUAGE_STANDARD = gnu99;
				GCC_DYNAMIC_NO_PIC = NO;
				GCC_NO_COMMON_BLOCKS = YES;
				GCC_OPTIMIZATION_LEVEL = 0;
				GCC_PREPROCESSOR_DEFINITIONS = (
					"DEBUG=1",
					"$(inherited)",
				);
				GCC_WARN_64_TO_32_BIT_CONVERSION = YES;
				GCC_WARN_ABOUT_RETURN_TYPE = YES_ERROR;
				GCC_WARN_UNDECLARED_SELECTOR = YES;
				GCC_WARN_UNINITIALIZED_AUTOS = YES_AGGRESSIVE;
				GCC_WARN_UNUSED_FUNCTION = YES;
				GCC_WARN_UNUSED_VARIABLE = YES;
				IPHONEOS_DEPLOYMENT_TARGET = 8.0;
				MACOSX_DEPLOYMENT_TARGET = 10.9;
				MTL_ENABLE_DEBUG_INFO = YES;
				ONLY_ACTIVE_ARCH = YES;
				PRODUCT_NAME = "";
				SDKROOT = iphoneos;
				SWIFT_OPTIMIZATION_LEVEL = "-Onone";
				SWIFT_VERSION = 5.0;
				TARGETED_DEVICE_FAMILY = "1,2,3";
				VERSIONING_SYSTEM = "apple-generic";
				VERSION_INFO_PREFIX = "";
			};
			name = Debug;
		};
		EE247AE61C3F04ED00AE3E12 /* Release */ = {
			isa = XCBuildConfiguration;
			buildSettings = {
				ALWAYS_SEARCH_USER_PATHS = NO;
				CLANG_ANALYZER_LOCALIZABILITY_NONLOCALIZED = YES;
				CLANG_CXX_LANGUAGE_STANDARD = "gnu++0x";
				CLANG_CXX_LIBRARY = "libc++";
				CLANG_ENABLE_MODULES = YES;
				CLANG_ENABLE_OBJC_ARC = YES;
				CLANG_WARN_BLOCK_CAPTURE_AUTORELEASING = YES;
				CLANG_WARN_BOOL_CONVERSION = YES;
				CLANG_WARN_COMMA = YES;
				CLANG_WARN_CONSTANT_CONVERSION = YES;
				CLANG_WARN_DEPRECATED_OBJC_IMPLEMENTATIONS = YES;
				CLANG_WARN_DIRECT_OBJC_ISA_USAGE = YES_ERROR;
				CLANG_WARN_EMPTY_BODY = YES;
				CLANG_WARN_ENUM_CONVERSION = YES;
				CLANG_WARN_INFINITE_RECURSION = YES;
				CLANG_WARN_INT_CONVERSION = YES;
				CLANG_WARN_NON_LITERAL_NULL_CONVERSION = YES;
				CLANG_WARN_OBJC_IMPLICIT_RETAIN_SELF = YES;
				CLANG_WARN_OBJC_LITERAL_CONVERSION = YES;
				CLANG_WARN_OBJC_ROOT_CLASS = YES_ERROR;
				CLANG_WARN_RANGE_LOOP_ANALYSIS = YES;
				CLANG_WARN_STRICT_PROTOTYPES = YES;
				CLANG_WARN_SUSPICIOUS_MOVE = YES;
				CLANG_WARN_UNREACHABLE_CODE = YES;
				CLANG_WARN__DUPLICATE_METHOD_MATCH = YES;
				"CODE_SIGN_IDENTITY[sdk=iphoneos*]" = "iPhone Developer";
				COPY_PHASE_STRIP = NO;
				CURRENT_PROJECT_VERSION = 1;
				DEBUG_INFORMATION_FORMAT = "dwarf-with-dsym";
				ENABLE_NS_ASSERTIONS = NO;
				ENABLE_STRICT_OBJC_MSGSEND = YES;
				GCC_C_LANGUAGE_STANDARD = gnu99;
				GCC_NO_COMMON_BLOCKS = YES;
				GCC_WARN_64_TO_32_BIT_CONVERSION = YES;
				GCC_WARN_ABOUT_RETURN_TYPE = YES_ERROR;
				GCC_WARN_UNDECLARED_SELECTOR = YES;
				GCC_WARN_UNINITIALIZED_AUTOS = YES_AGGRESSIVE;
				GCC_WARN_UNUSED_FUNCTION = YES;
				GCC_WARN_UNUSED_VARIABLE = YES;
				IPHONEOS_DEPLOYMENT_TARGET = 8.0;
				MACOSX_DEPLOYMENT_TARGET = 10.9;
				MTL_ENABLE_DEBUG_INFO = NO;
				PRODUCT_NAME = "";
				SDKROOT = iphoneos;
				SWIFT_OPTIMIZATION_LEVEL = "-Owholemodule";
				SWIFT_VERSION = 5.0;
				TARGETED_DEVICE_FAMILY = "1,2,3";
				VALIDATE_PRODUCT = YES;
				VERSIONING_SYSTEM = "apple-generic";
				VERSION_INFO_PREFIX = "";
			};
			name = Release;
		};
		EE247AE81C3F04ED00AE3E12 /* Debug */ = {
			isa = XCBuildConfiguration;
			buildSettings = {
				APPLICATION_EXTENSION_API_ONLY = YES;
				CLANG_ENABLE_MODULES = YES;
				"CODE_SIGN_IDENTITY[sdk=iphoneos*]" = "";
				DEFINES_MODULE = YES;
				DYLIB_COMPATIBILITY_VERSION = 1;
				DYLIB_CURRENT_VERSION = 1;
				DYLIB_INSTALL_NAME_BASE = "@rpath";
				INFOPLIST_FILE = "$(SRCROOT)/Sources/SQLite/Info.plist";
				INSTALL_PATH = "$(LOCAL_LIBRARY_DIR)/Frameworks";
				IPHONEOS_DEPLOYMENT_TARGET = 8.0;
				LD_RUNPATH_SEARCH_PATHS = "$(inherited) @executable_path/Frameworks @loader_path/Frameworks";
				PRODUCT_BUNDLE_IDENTIFIER = com.stephencelis.SQLite;
				PRODUCT_NAME = SQLite;
				SKIP_INSTALL = YES;
				SWIFT_OPTIMIZATION_LEVEL = "-Onone";
			};
			name = Debug;
		};
		EE247AE91C3F04ED00AE3E12 /* Release */ = {
			isa = XCBuildConfiguration;
			buildSettings = {
				APPLICATION_EXTENSION_API_ONLY = YES;
				CLANG_ENABLE_MODULES = YES;
				"CODE_SIGN_IDENTITY[sdk=iphoneos*]" = "";
				DEFINES_MODULE = YES;
				DYLIB_COMPATIBILITY_VERSION = 1;
				DYLIB_CURRENT_VERSION = 1;
				DYLIB_INSTALL_NAME_BASE = "@rpath";
				INFOPLIST_FILE = "$(SRCROOT)/Sources/SQLite/Info.plist";
				INSTALL_PATH = "$(LOCAL_LIBRARY_DIR)/Frameworks";
				IPHONEOS_DEPLOYMENT_TARGET = 8.0;
				LD_RUNPATH_SEARCH_PATHS = "$(inherited) @executable_path/Frameworks @loader_path/Frameworks";
				PRODUCT_BUNDLE_IDENTIFIER = com.stephencelis.SQLite;
				PRODUCT_NAME = SQLite;
				SKIP_INSTALL = YES;
			};
			name = Release;
		};
		EE247AEB1C3F04ED00AE3E12 /* Debug */ = {
			isa = XCBuildConfiguration;
			buildSettings = {
				INFOPLIST_FILE = Tests/SQLiteTests/Info.plist;
				IPHONEOS_DEPLOYMENT_TARGET = 9.0;
				LD_RUNPATH_SEARCH_PATHS = "$(inherited) @executable_path/Frameworks @loader_path/Frameworks";
				PRODUCT_BUNDLE_IDENTIFIER = com.stephencelis.SQLiteTests;
				PRODUCT_NAME = "$(TARGET_NAME)";
			};
			name = Debug;
		};
		EE247AEC1C3F04ED00AE3E12 /* Release */ = {
			isa = XCBuildConfiguration;
			buildSettings = {
				INFOPLIST_FILE = Tests/SQLiteTests/Info.plist;
				IPHONEOS_DEPLOYMENT_TARGET = 9.0;
				LD_RUNPATH_SEARCH_PATHS = "$(inherited) @executable_path/Frameworks @loader_path/Frameworks";
				PRODUCT_BUNDLE_IDENTIFIER = com.stephencelis.SQLiteTests;
				PRODUCT_NAME = "$(TARGET_NAME)";
			};
			name = Release;
		};
		EE247B4D1C3F3ED000AE3E12 /* Debug */ = {
			isa = XCBuildConfiguration;
			buildSettings = {
				APPLICATION_EXTENSION_API_ONLY = YES;
				CODE_SIGN_IDENTITY = "";
				COMBINE_HIDPI_IMAGES = YES;
				DEFINES_MODULE = YES;
				DYLIB_COMPATIBILITY_VERSION = 1;
				DYLIB_CURRENT_VERSION = 1;
				DYLIB_INSTALL_NAME_BASE = "@rpath";
				FRAMEWORK_VERSION = A;
				INFOPLIST_FILE = "$(SRCROOT)/Sources/SQLite/Info.plist";
				INSTALL_PATH = "$(LOCAL_LIBRARY_DIR)/Frameworks";
				LD_RUNPATH_SEARCH_PATHS = "$(inherited) @executable_path/../Frameworks @loader_path/Frameworks";
				MACOSX_DEPLOYMENT_TARGET = 10.10;
				PRODUCT_BUNDLE_IDENTIFIER = com.stephencelis.SQLite;
				PRODUCT_NAME = SQLite;
				SDKROOT = macosx;
				SKIP_INSTALL = YES;
				SWIFT_INCLUDE_PATHS = "";
			};
			name = Debug;
		};
		EE247B4E1C3F3ED000AE3E12 /* Release */ = {
			isa = XCBuildConfiguration;
			buildSettings = {
				APPLICATION_EXTENSION_API_ONLY = YES;
				CODE_SIGN_IDENTITY = "";
				COMBINE_HIDPI_IMAGES = YES;
				DEFINES_MODULE = YES;
				DYLIB_COMPATIBILITY_VERSION = 1;
				DYLIB_CURRENT_VERSION = 1;
				DYLIB_INSTALL_NAME_BASE = "@rpath";
				FRAMEWORK_VERSION = A;
				INFOPLIST_FILE = "$(SRCROOT)/Sources/SQLite/Info.plist";
				INSTALL_PATH = "$(LOCAL_LIBRARY_DIR)/Frameworks";
				LD_RUNPATH_SEARCH_PATHS = "$(inherited) @executable_path/../Frameworks @loader_path/Frameworks";
				MACOSX_DEPLOYMENT_TARGET = 10.10;
				PRODUCT_BUNDLE_IDENTIFIER = com.stephencelis.SQLite;
				PRODUCT_NAME = SQLite;
				SDKROOT = macosx;
				SKIP_INSTALL = YES;
				SWIFT_INCLUDE_PATHS = "";
			};
			name = Release;
		};
		EE247B4F1C3F3ED000AE3E12 /* Debug */ = {
			isa = XCBuildConfiguration;
			buildSettings = {
				CODE_SIGN_IDENTITY = "-";
				COMBINE_HIDPI_IMAGES = YES;
				INFOPLIST_FILE = Tests/SQLiteTests/Info.plist;
				LD_RUNPATH_SEARCH_PATHS = "$(inherited) @executable_path/../Frameworks @loader_path/../Frameworks";
				MACOSX_DEPLOYMENT_TARGET = 10.10;
				PRODUCT_BUNDLE_IDENTIFIER = com.stephencelis.SQLiteTests;
				PRODUCT_NAME = "$(TARGET_NAME)";
				SDKROOT = macosx;
			};
			name = Debug;
		};
		EE247B501C3F3ED000AE3E12 /* Release */ = {
			isa = XCBuildConfiguration;
			buildSettings = {
				CODE_SIGN_IDENTITY = "-";
				COMBINE_HIDPI_IMAGES = YES;
				INFOPLIST_FILE = Tests/SQLiteTests/Info.plist;
				LD_RUNPATH_SEARCH_PATHS = "$(inherited) @executable_path/../Frameworks @loader_path/../Frameworks";
				MACOSX_DEPLOYMENT_TARGET = 10.10;
				PRODUCT_BUNDLE_IDENTIFIER = com.stephencelis.SQLiteTests;
				PRODUCT_NAME = "$(TARGET_NAME)";
				SDKROOT = macosx;
			};
			name = Release;
		};
/* End XCBuildConfiguration section */

/* Begin XCConfigurationList section */
		03A65E6F1C6BB0F60062603F /* Build configuration list for PBXNativeTarget "SQLite tvOS" */ = {
			isa = XCConfigurationList;
			buildConfigurations = (
				03A65E6B1C6BB0F60062603F /* Debug */,
				03A65E6C1C6BB0F60062603F /* Release */,
			);
			defaultConfigurationIsVisible = 0;
			defaultConfigurationName = Release;
		};
		03A65E701C6BB0F60062603F /* Build configuration list for PBXNativeTarget "SQLiteTests tvOS" */ = {
			isa = XCConfigurationList;
			buildConfigurations = (
				03A65E6D1C6BB0F60062603F /* Debug */,
				03A65E6E1C6BB0F60062603F /* Release */,
			);
			defaultConfigurationIsVisible = 0;
			defaultConfigurationName = Release;
		};
		A121AC4C1CA35C79005A31D1 /* Build configuration list for PBXNativeTarget "SQLite watchOS" */ = {
			isa = XCConfigurationList;
			buildConfigurations = (
				A121AC4A1CA35C79005A31D1 /* Debug */,
				A121AC4B1CA35C79005A31D1 /* Release */,
			);
			defaultConfigurationIsVisible = 0;
			defaultConfigurationName = Release;
		};
		EE247ACD1C3F04ED00AE3E12 /* Build configuration list for PBXProject "SQLite" */ = {
			isa = XCConfigurationList;
			buildConfigurations = (
				EE247AE51C3F04ED00AE3E12 /* Debug */,
				EE247AE61C3F04ED00AE3E12 /* Release */,
			);
			defaultConfigurationIsVisible = 0;
			defaultConfigurationName = Release;
		};
		EE247AE71C3F04ED00AE3E12 /* Build configuration list for PBXNativeTarget "SQLite iOS" */ = {
			isa = XCConfigurationList;
			buildConfigurations = (
				EE247AE81C3F04ED00AE3E12 /* Debug */,
				EE247AE91C3F04ED00AE3E12 /* Release */,
			);
			defaultConfigurationIsVisible = 0;
			defaultConfigurationName = Release;
		};
		EE247AEA1C3F04ED00AE3E12 /* Build configuration list for PBXNativeTarget "SQLiteTests iOS" */ = {
			isa = XCConfigurationList;
			buildConfigurations = (
				EE247AEB1C3F04ED00AE3E12 /* Debug */,
				EE247AEC1C3F04ED00AE3E12 /* Release */,
			);
			defaultConfigurationIsVisible = 0;
			defaultConfigurationName = Release;
		};
		EE247B511C3F3ED000AE3E12 /* Build configuration list for PBXNativeTarget "SQLite Mac" */ = {
			isa = XCConfigurationList;
			buildConfigurations = (
				EE247B4D1C3F3ED000AE3E12 /* Debug */,
				EE247B4E1C3F3ED000AE3E12 /* Release */,
			);
			defaultConfigurationIsVisible = 0;
			defaultConfigurationName = Release;
		};
		EE247B521C3F3ED000AE3E12 /* Build configuration list for PBXNativeTarget "SQLiteTests Mac" */ = {
			isa = XCConfigurationList;
			buildConfigurations = (
				EE247B4F1C3F3ED000AE3E12 /* Debug */,
				EE247B501C3F3ED000AE3E12 /* Release */,
			);
			defaultConfigurationIsVisible = 0;
			defaultConfigurationName = Release;
		};
/* End XCConfigurationList section */
	};
	rootObject = EE247ACA1C3F04ED00AE3E12 /* Project object */;
}<|MERGE_RESOLUTION|>--- conflicted
+++ resolved
@@ -236,13 +236,9 @@
 		EE247AEE1C3F06E900AE3E12 /* Blob.swift */ = {isa = PBXFileReference; fileEncoding = 4; lastKnownFileType = sourcecode.swift; path = Blob.swift; sourceTree = "<group>"; };
 		EE247AEF1C3F06E900AE3E12 /* Connection.swift */ = {isa = PBXFileReference; fileEncoding = 4; lastKnownFileType = sourcecode.swift; path = Connection.swift; sourceTree = "<group>"; };
 		EE247AF01C3F06E900AE3E12 /* fts3_tokenizer.h */ = {isa = PBXFileReference; fileEncoding = 4; lastKnownFileType = sourcecode.c.h; name = fts3_tokenizer.h; path = ../../SQLiteObjc/fts3_tokenizer.h; sourceTree = "<group>"; };
-<<<<<<< HEAD
 		EE247AF11C3F06E900AE3E12 /* SQLite-Bridging.m */ = {isa = PBXFileReference; fileEncoding = 4; lastKnownFileType = sourcecode.c.objc; name = "SQLite-Bridging.m"; path = "../../SQLiteObjc/SQLite-Bridging.m"; sourceTree = "<group>"; };
-		EE247AF21C3F06E900AE3E12 /* Statement.swift */ = {isa = PBXFileReference; fileEncoding = 4; lastKnownFileType = sourcecode.swift; path = Statement.swift; sourceTree = "<group>"; usesTabs = 0; };
-=======
 		EE247AF11C3F06E900AE3E12 /* SQLiteObjc.m */ = {isa = PBXFileReference; fileEncoding = 4; lastKnownFileType = sourcecode.c.objc; name = SQLiteObjc.m; path = ../../SQLiteObjc/SQLiteObjc.m; sourceTree = "<group>"; };
 		EE247AF21C3F06E900AE3E12 /* Statement.swift */ = {isa = PBXFileReference; fileEncoding = 4; lastKnownFileType = sourcecode.swift; path = Statement.swift; sourceTree = "<group>"; };
->>>>>>> 0a9893ec
 		EE247AF31C3F06E900AE3E12 /* Value.swift */ = {isa = PBXFileReference; fileEncoding = 4; lastKnownFileType = sourcecode.swift; path = Value.swift; sourceTree = "<group>"; };
 		EE247AF51C3F06E900AE3E12 /* FTS4.swift */ = {isa = PBXFileReference; fileEncoding = 4; lastKnownFileType = sourcecode.swift; path = FTS4.swift; sourceTree = "<group>"; };
 		EE247AF61C3F06E900AE3E12 /* RTree.swift */ = {isa = PBXFileReference; fileEncoding = 4; lastKnownFileType = sourcecode.swift; path = RTree.swift; sourceTree = "<group>"; };
