--- conflicted
+++ resolved
@@ -696,11 +696,11 @@
 					};
 					EE247AD21C3F04ED00AE3E12 = {
 						CreatedOnToolsVersion = 7.2;
-						LastSwiftMigration = "";
+						LastSwiftMigration = 0900;
 					};
 					EE247ADC1C3F04ED00AE3E12 = {
 						CreatedOnToolsVersion = 7.2;
-						LastSwiftMigration = "";
+						LastSwiftMigration = 0900;
 					};
 					EE247B3B1C3F3ED000AE3E12 = {
 						CreatedOnToolsVersion = 7.2;
@@ -1268,10 +1268,7 @@
 				PRODUCT_NAME = SQLite;
 				SKIP_INSTALL = YES;
 				SWIFT_OPTIMIZATION_LEVEL = "-Onone";
-<<<<<<< HEAD
-=======
 				SWIFT_SWIFT3_OBJC_INFERENCE = Default;
->>>>>>> ed8f603f
 				SWIFT_VERSION = 4.2;
 			};
 			name = Debug;
@@ -1293,10 +1290,7 @@
 				PRODUCT_BUNDLE_IDENTIFIER = com.stephencelis.SQLite;
 				PRODUCT_NAME = SQLite;
 				SKIP_INSTALL = YES;
-<<<<<<< HEAD
-=======
 				SWIFT_SWIFT3_OBJC_INFERENCE = Default;
->>>>>>> ed8f603f
 				SWIFT_VERSION = 4.2;
 			};
 			name = Release;
@@ -1309,10 +1303,7 @@
 				LD_RUNPATH_SEARCH_PATHS = "$(inherited) @executable_path/Frameworks @loader_path/Frameworks";
 				PRODUCT_BUNDLE_IDENTIFIER = com.stephencelis.SQLiteTests;
 				PRODUCT_NAME = "$(TARGET_NAME)";
-<<<<<<< HEAD
-=======
 				SWIFT_SWIFT3_OBJC_INFERENCE = Default;
->>>>>>> ed8f603f
 				SWIFT_VERSION = 4.2;
 			};
 			name = Debug;
@@ -1325,10 +1316,7 @@
 				LD_RUNPATH_SEARCH_PATHS = "$(inherited) @executable_path/Frameworks @loader_path/Frameworks";
 				PRODUCT_BUNDLE_IDENTIFIER = com.stephencelis.SQLiteTests;
 				PRODUCT_NAME = "$(TARGET_NAME)";
-<<<<<<< HEAD
-=======
 				SWIFT_SWIFT3_OBJC_INFERENCE = Default;
->>>>>>> ed8f603f
 				SWIFT_VERSION = 4.2;
 			};
 			name = Release;
