#!/usr/bin/env ruby

require 'cocoapods'
require 'cocoapods/validator'
require 'minitest/autorun'

class IntegrationTest < Minitest::Test

  def test_validate_project
    assert validator.validate, "validation failed: #{validator.failure_reason}"
  end

  private

  def validator
    @validator ||= Pod::Validator.new(podspec, ['https://github.com/CocoaPods/Specs.git']).tap do |validator|
        validator.config.verbose = true
        validator.no_clean = true
        validator.use_frameworks = true
        validator.fail_fast = true
        validator.local = true
        validator.allow_warnings = true
        subspec = ENV['VALIDATOR_SUBSPEC']
        if subspec == 'none'
          validator.no_subspecs = true
        else
          validator.only_subspec = subspec
        end
    end
  end

  def podspec
    File.expand_path(File.dirname(__FILE__) + '/../../SQLite.swift.podspec')
  end
<<<<<<< HEAD


  class CustomValidator < Pod::Validator
    def test_pod
      # https://github.com/CocoaPods/CocoaPods/issues/7009
      super unless consumer.platform_name == :watchos
    end

    def xcodebuild(action, scheme, configuration, _)
      require 'fourflusher'
      command = %W(#{action} -workspace #{File.join(validation_dir, 'App.xcworkspace')} -scheme #{scheme} -configuration #{configuration})
      case consumer.platform_name
      when :osx, :macos
        command += %w(CODE_SIGN_IDENTITY=)
      when :ios
        command += %w(CODE_SIGN_IDENTITY=- -sdk iphonesimulator)
        command += Fourflusher::SimControl.new.destination(nil, 'iOS', deployment_target)
      when :watchos
        command += %w(CODE_SIGN_IDENTITY=- -sdk watchsimulator)
        command += Fourflusher::SimControl.new.destination(:oldest, 'watchOS', deployment_target)
      when :tvos
        command += %w(CODE_SIGN_IDENTITY=- -sdk appletvsimulator)
        command += Fourflusher::SimControl.new.destination(:oldest, 'tvOS', deployment_target)
      end

      begin
        _xcodebuild(command, true)
      rescue => e
        message = 'Returned an unsuccessful exit code.'
        message += ' You can use `--verbose` for more information.' unless config.verbose?
        error('xcodebuild', message)
        e.message
      end
    end
  end
=======
>>>>>>> 3dce02ec
end<|MERGE_RESOLUTION|>--- conflicted
+++ resolved
@@ -32,42 +32,4 @@
   def podspec
     File.expand_path(File.dirname(__FILE__) + '/../../SQLite.swift.podspec')
   end
-<<<<<<< HEAD
-
-
-  class CustomValidator < Pod::Validator
-    def test_pod
-      # https://github.com/CocoaPods/CocoaPods/issues/7009
-      super unless consumer.platform_name == :watchos
-    end
-
-    def xcodebuild(action, scheme, configuration, _)
-      require 'fourflusher'
-      command = %W(#{action} -workspace #{File.join(validation_dir, 'App.xcworkspace')} -scheme #{scheme} -configuration #{configuration})
-      case consumer.platform_name
-      when :osx, :macos
-        command += %w(CODE_SIGN_IDENTITY=)
-      when :ios
-        command += %w(CODE_SIGN_IDENTITY=- -sdk iphonesimulator)
-        command += Fourflusher::SimControl.new.destination(nil, 'iOS', deployment_target)
-      when :watchos
-        command += %w(CODE_SIGN_IDENTITY=- -sdk watchsimulator)
-        command += Fourflusher::SimControl.new.destination(:oldest, 'watchOS', deployment_target)
-      when :tvos
-        command += %w(CODE_SIGN_IDENTITY=- -sdk appletvsimulator)
-        command += Fourflusher::SimControl.new.destination(:oldest, 'tvOS', deployment_target)
-      end
-
-      begin
-        _xcodebuild(command, true)
-      rescue => e
-        message = 'Returned an unsuccessful exit code.'
-        message += ' You can use `--verbose` for more information.' unless config.verbose?
-        error('xcodebuild', message)
-        e.message
-      end
-    end
-  end
-=======
->>>>>>> 3dce02ec
 end