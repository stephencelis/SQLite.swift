import XCTest
#if SQLITE_SWIFT_STANDALONE
import sqlite3
#elseif SQLITE_SWIFT_SQLCIPHER
import SQLCipher
#elseif os(Linux)
import CSQLite
#else
import SQLite3
#endif
@testable import SQLite

class QueryTests : XCTestCase {

    let users = Table("users")
    let id = Expression<Int64>("id")
    let email = Expression<String>("email")
    let age = Expression<Int?>("age")
    let admin = Expression<Bool>("admin")
    let optionalAdmin = Expression<Bool?>("admin")

    let posts = Table("posts")
    let userId = Expression<Int64>("user_id")
    let categoryId = Expression<Int64>("category_id")
    let published = Expression<Bool>("published")

    let categories = Table("categories")
    let tag = Expression<String>("tag")

    func test_select_withExpression_compilesSelectClause() {
        AssertSQL("SELECT \"email\" FROM \"users\"", users.select(email))
    }

    func test_select_withStarExpression_compilesSelectClause() {
        AssertSQL("SELECT * FROM \"users\"", users.select(*))
    }

    func test_select_withNamespacedStarExpression_compilesSelectClause() {
        AssertSQL("SELECT \"users\".* FROM \"users\"", users.select(users[*]))
    }

    func test_select_withVariadicExpressions_compilesSelectClause() {
        AssertSQL("SELECT \"email\", count(*) FROM \"users\"", users.select(email, count(*)))
    }

    func test_select_withExpressions_compilesSelectClause() {
        AssertSQL("SELECT \"email\", count(*) FROM \"users\"", users.select([email, count(*)]))
    }

    func test_selectDistinct_withExpression_compilesSelectClause() {
        AssertSQL("SELECT DISTINCT \"age\" FROM \"users\"", users.select(distinct: age))
    }

    func test_selectDistinct_withExpressions_compilesSelectClause() {
        AssertSQL("SELECT DISTINCT \"age\", \"admin\" FROM \"users\"", users.select(distinct: [age, admin]))
    }

    func test_selectDistinct_withStar_compilesSelectClause() {
        AssertSQL("SELECT DISTINCT * FROM \"users\"", users.select(distinct: *))
    }

    func test_join_compilesJoinClause() {
        AssertSQL(
            "SELECT * FROM \"users\" INNER JOIN \"posts\" ON (\"posts\".\"user_id\" = \"users\".\"id\")",
            users.join(posts, on: posts[userId] == users[id])
        )
    }

    func test_join_withExplicitType_compilesJoinClauseWithType() {
        AssertSQL(
            "SELECT * FROM \"users\" LEFT OUTER JOIN \"posts\" ON (\"posts\".\"user_id\" = \"users\".\"id\")",
            users.join(.leftOuter, posts, on: posts[userId] == users[id])
        )

        AssertSQL(
            "SELECT * FROM \"users\" CROSS JOIN \"posts\" ON (\"posts\".\"user_id\" = \"users\".\"id\")",
            users.join(.cross, posts, on: posts[userId] == users[id])
        )
    }

    func test_join_withTableCondition_compilesJoinClauseWithTableCondition() {
        AssertSQL(
            "SELECT * FROM \"users\" INNER JOIN \"posts\" ON ((\"posts\".\"user_id\" = \"users\".\"id\") AND \"published\")",
            users.join(posts.filter(published), on: posts[userId] == users[id])
        )
    }

    func test_join_whenChained_compilesAggregateJoinClause() {
        AssertSQL(
            "SELECT * FROM \"users\" " +
            "INNER JOIN \"posts\" ON (\"posts\".\"user_id\" = \"users\".\"id\") " +
            "INNER JOIN \"categories\" ON (\"categories\".\"id\" = \"posts\".\"category_id\")",
            users.join(posts, on: posts[userId] == users[id]).join(categories, on: categories[id] == posts[categoryId])
        )
    }

    func test_filter_compilesWhereClause() {
        AssertSQL("SELECT * FROM \"users\" WHERE (\"admin\" = 1)", users.filter(admin == true))
    }

    func test_filter_compilesWhereClause_false() {
        AssertSQL("SELECT * FROM \"users\" WHERE (\"admin\" = 0)", users.filter(admin == false))
    }

    func test_filter_compilesWhereClause_optional() {
        AssertSQL("SELECT * FROM \"users\" WHERE (\"admin\" = 1)", users.filter(optionalAdmin == true))
    }

    func test_filter_compilesWhereClause_optional_false() {
        AssertSQL("SELECT * FROM \"users\" WHERE (\"admin\" = 0)", users.filter(optionalAdmin == false))
    }

    func test_where_compilesWhereClause() {
        AssertSQL("SELECT * FROM \"users\" WHERE (\"admin\" = 1)", users.where(admin == true))
    }

    func test_where_compilesWhereClause_false() {
        AssertSQL("SELECT * FROM \"users\" WHERE (\"admin\" = 0)", users.where(admin == false))
    }

    func test_where_compilesWhereClause_optional() {
        AssertSQL("SELECT * FROM \"users\" WHERE (\"admin\" = 1)", users.where(optionalAdmin == true))
    }

    func test_where_compilesWhereClause_optional_false() {
        AssertSQL("SELECT * FROM \"users\" WHERE (\"admin\" = 0)", users.where(optionalAdmin == false))
    }

    func test_filter_whenChained_compilesAggregateWhereClause() {
        AssertSQL(
            "SELECT * FROM \"users\" WHERE ((\"age\" >= 35) AND \"admin\")",
            users.filter(age >= 35).filter(admin)
        )
    }

    func test_group_withSingleExpressionName_compilesGroupClause() {
        AssertSQL("SELECT * FROM \"users\" GROUP BY \"age\"",
            users.group(age))
    }

    func test_group_withVariadicExpressionNames_compilesGroupClause() {
        AssertSQL("SELECT * FROM \"users\" GROUP BY \"age\", \"admin\"", users.group(age, admin))
    }

    func test_group_withExpressionNameAndHavingBindings_compilesGroupClause() {
        AssertSQL("SELECT * FROM \"users\" GROUP BY \"age\" HAVING \"admin\"", users.group(age, having: admin))
        AssertSQL("SELECT * FROM \"users\" GROUP BY \"age\" HAVING (\"age\" >= 30)", users.group(age, having: age >= 30))
    }

    func test_group_withExpressionNamesAndHavingBindings_compilesGroupClause() {
        AssertSQL(
            "SELECT * FROM \"users\" GROUP BY \"age\", \"admin\" HAVING \"admin\"",
            users.group([age, admin], having: admin)
        )
        AssertSQL(
            "SELECT * FROM \"users\" GROUP BY \"age\", \"admin\" HAVING (\"age\" >= 30)",
            users.group([age, admin], having: age >= 30)
        )
    }

    func test_order_withSingleExpressionName_compilesOrderClause() {
        AssertSQL("SELECT * FROM \"users\" ORDER BY \"age\"", users.order(age))
    }

    func test_order_withVariadicExpressionNames_compilesOrderClause() {
        AssertSQL("SELECT * FROM \"users\" ORDER BY \"age\", \"email\"", users.order(age, email))
    }

    func test_order_withArrayExpressionNames_compilesOrderClause() {
        AssertSQL("SELECT * FROM \"users\" ORDER BY \"age\", \"email\"", users.order([age, email]))
    }

    func test_order_withExpressionAndSortDirection_compilesOrderClause() {
//        AssertSQL("SELECT * FROM \"users\" ORDER BY \"age\" DESC, \"email\" ASC", users.order(age.desc, email.asc))
    }

    func test_order_whenChained_resetsOrderClause() {
        AssertSQL("SELECT * FROM \"users\" ORDER BY \"age\"", users.order(email).order(age))
    }

    func test_reverse_withoutOrder_ordersByRowIdDescending() {
//        AssertSQL("SELECT * FROM \"users\" ORDER BY \"ROWID\" DESC", users.reverse())
    }

    func test_reverse_withOrder_reversesOrder() {
//        AssertSQL("SELECT * FROM \"users\" ORDER BY \"age\" DESC, \"email\" ASC", users.order(age, email.desc).reverse())
    }

    func test_limit_compilesLimitClause() {
        AssertSQL("SELECT * FROM \"users\" LIMIT 5", users.limit(5))
    }

    func test_limit_withOffset_compilesOffsetClause() {
        AssertSQL("SELECT * FROM \"users\" LIMIT 5 OFFSET 5", users.limit(5, offset: 5))
    }

    func test_limit_whenChained_overridesLimit() {
        let query = users.limit(5)

        AssertSQL("SELECT * FROM \"users\" LIMIT 10", query.limit(10))
        AssertSQL("SELECT * FROM \"users\"", query.limit(nil))
    }

    func test_limit_whenChained_withOffset_overridesOffset() {
        let query = users.limit(5, offset: 5)

        AssertSQL("SELECT * FROM \"users\" LIMIT 10 OFFSET 20", query.limit(10, offset: 20))
        AssertSQL("SELECT * FROM \"users\"", query.limit(nil))
    }

    func test_alias_aliasesTable() {
        let managerId = Expression<Int64>("manager_id")

        let managers = users.alias("managers")

        AssertSQL(
            "SELECT * FROM \"users\" " +
            "INNER JOIN \"users\" AS \"managers\" ON (\"managers\".\"id\" = \"users\".\"manager_id\")",
            users.join(managers, on: managers[id] == users[managerId])
        )
    }

    func test_insert_compilesInsertExpression() {
        AssertSQL(
            "INSERT INTO \"users\" (\"email\", \"age\") VALUES ('alice@example.com', 30)",
            users.insert(email <- "alice@example.com", age <- 30)
        )
    }

    func test_insert_withOnConflict_compilesInsertOrOnConflictExpression() {
        AssertSQL(
            "INSERT OR REPLACE INTO \"users\" (\"email\", \"age\") VALUES ('alice@example.com', 30)",
            users.insert(or: .replace, email <- "alice@example.com", age <- 30)
        )
    }

    func test_insert_compilesInsertExpressionWithDefaultValues() {
        AssertSQL("INSERT INTO \"users\" DEFAULT VALUES", users.insert())
    }

    func test_insert_withQuery_compilesInsertExpressionWithSelectStatement() {
        let emails = Table("emails")

        AssertSQL(
            "INSERT INTO \"emails\" SELECT \"email\" FROM \"users\" WHERE \"admin\"",
            emails.insert(users.select(email).filter(admin))
        )
    }

    func test_insert_many_compilesInsertManyExpression() {
        AssertSQL(
            "INSERT INTO \"users\" (\"email\", \"age\") VALUES ('alice@example.com', 30), ('geoff@example.com', 32), ('alex@example.com', 83)",
            users.insertMany([[email <- "alice@example.com", age <- 30], [email <- "geoff@example.com", age <- 32], [email <- "alex@example.com", age <- 83]])
        )
    }
    func test_insert_many_compilesInsertManyNoneExpression() {
        AssertSQL(
            "INSERT INTO \"users\" DEFAULT VALUES",
            users.insertMany([])
        )
    }

    func test_insert_many_withOnConflict_compilesInsertManyOrOnConflictExpression() {
        AssertSQL(
            "INSERT OR REPLACE INTO \"users\" (\"email\", \"age\") VALUES ('alice@example.com', 30), ('geoff@example.com', 32), ('alex@example.com', 83)",
            users.insertMany(or: .replace, [[email <- "alice@example.com", age <- 30], [email <- "geoff@example.com", age <- 32], [email <- "alex@example.com", age <- 83]])
        )
    }

    func test_insert_encodable() throws {
        let emails = Table("emails")
        let value = TestCodable(int: 1, string: "2", bool: true, float: 3, double: 4, date: Date(timeIntervalSince1970: 0), optional: nil, sub: nil)
        let insert = try emails.insert(value)
        AssertSQL(
            "INSERT INTO \"emails\" (\"int\", \"string\", \"bool\", \"float\", \"double\", \"date\") VALUES (1, '2', 1, 3.0, 4.0, '1970-01-01T00:00:00.000')",
            insert
        )
    }

    func test_insert_encodable_with_nested_encodable() throws {
        let emails = Table("emails")
        let value1 = TestCodable(int: 1, string: "2", bool: true, float: 3, double: 4, date: Date(timeIntervalSince1970: 0), optional: nil, sub: nil)
        let value = TestCodable(int: 1, string: "2", bool: true, float: 3, double: 4, date: Date(timeIntervalSince1970: 0), optional: "optional", sub: value1)
        let insert = try emails.insert(value)
        let encodedJSON = try JSONEncoder().encode(value1)
        let encodedJSONString = String(data: encodedJSON, encoding: .utf8)!
        AssertSQL(
            "INSERT INTO \"emails\" (\"int\", \"string\", \"bool\", \"float\", \"double\", \"date\", \"optional\", \"sub\") VALUES (1, '2', 1, 3.0, 4.0, '1970-01-01T00:00:00.000', 'optional', '\(encodedJSONString)')",
            insert
        )
    }

    func test_upsert_withOnConflict_compilesInsertOrOnConflictExpression() {
        AssertSQL(
            "INSERT INTO \"users\" (\"email\", \"age\") VALUES ('alice@example.com', 30) ON CONFLICT (\"email\") DO UPDATE SET \"age\" = \"excluded\".\"age\"",
            users.upsert(email <- "alice@example.com", age <- 30, onConflictOf: email)
        )
    }

    func test_upsert_encodable() throws {
        let emails = Table("emails")
        let string = Expression<String>("string")
        let value = TestCodable(int: 1, string: "2", bool: true, float: 3, double: 4, date: Date(timeIntervalSince1970: 0), optional: nil, sub: nil)
        let insert = try emails.upsert(value, onConflictOf: string)
        AssertSQL(
            "INSERT INTO \"emails\" (\"int\", \"string\", \"bool\", \"float\", \"double\", \"date\") VALUES (1, '2', 1, 3.0, 4.0, '1970-01-01T00:00:00.000') ON CONFLICT (\"string\") DO UPDATE SET \"int\" = \"excluded\".\"int\", \"bool\" = \"excluded\".\"bool\", \"float\" = \"excluded\".\"float\", \"double\" = \"excluded\".\"double\", \"date\" = \"excluded\".\"date\"",
            insert
        )
    }

    func test_insert_many_encodable() throws {
        let emails = Table("emails")
        let value1 = TestCodable(int: 1, string: "2", bool: true, float: 3, double: 4, optional: nil, sub: nil)
        let value2 = TestCodable(int: 2, string: "3", bool: true, float: 3, double: 5, optional: nil, sub: nil)
        let value3 = TestCodable(int: 3, string: "4", bool: true, float: 3, double: 6, optional: nil, sub: nil)
        let insert = try emails.insertMany([value1, value2, value3])
        AssertSQL(
            "INSERT INTO \"emails\" (\"int\", \"string\", \"bool\", \"float\", \"double\") VALUES (1, '2', 1, 3.0, 4.0), (2, '3', 1, 3.0, 5.0), (3, '4', 1, 3.0, 6.0)",
            insert
        )
    }

    func test_update_compilesUpdateExpression() {
        AssertSQL(
            "UPDATE \"users\" SET \"age\" = 30, \"admin\" = 1 WHERE (\"id\" = 1)",
            users.filter(id == 1).update(age <- 30, admin <- true)
        )
    }

    func test_update_compilesUpdateLimitOrderExpression() {
        AssertSQL(
            "UPDATE \"users\" SET \"age\" = 30 ORDER BY \"id\" LIMIT 1",
            users.order(id).limit(1).update(age <- 30)
        )
    }

    func test_update_encodable() throws {
        let emails = Table("emails")
        let value = TestCodable(int: 1, string: "2", bool: true, float: 3, double: 4, date: Date(timeIntervalSince1970: 0), optional: nil, sub: nil)
        let update = try emails.update(value)
        AssertSQL(
            "UPDATE \"emails\" SET \"int\" = 1, \"string\" = '2', \"bool\" = 1, \"float\" = 3.0, \"double\" = 4.0, \"date\" = '1970-01-01T00:00:00.000'",
            update
        )
    }

    func test_update_encodable_with_nested_encodable() throws {
        let emails = Table("emails")
        let value1 = TestCodable(int: 1, string: "2", bool: true, float: 3, double: 4, date: Date(timeIntervalSince1970: 0), optional: nil, sub: nil)
        let value = TestCodable(int: 1, string: "2", bool: true, float: 3, double: 4, date: Date(timeIntervalSince1970: 0), optional: nil, sub: value1)
        let update = try emails.update(value)
        let encodedJSON = try JSONEncoder().encode(value1)
        let encodedJSONString = String(data: encodedJSON, encoding: .utf8)!
        AssertSQL(
            "UPDATE \"emails\" SET \"int\" = 1, \"string\" = '2', \"bool\" = 1, \"float\" = 3.0, \"double\" = 4.0, \"date\" = '1970-01-01T00:00:00.000', \"sub\" = '\(encodedJSONString)'",
            update
        )
    }

    func test_delete_compilesDeleteExpression() {
        AssertSQL(
            "DELETE FROM \"users\" WHERE (\"id\" = 1)",
            users.filter(id == 1).delete()
        )
    }

    func test_delete_compilesDeleteLimitOrderExpression() {
        AssertSQL(
            "DELETE FROM \"users\" ORDER BY \"id\" LIMIT 1",
            users.order(id).limit(1).delete()
        )
    }

    func test_delete_compilesExistsExpression() {
        AssertSQL(
            "SELECT EXISTS (SELECT * FROM \"users\")",
            users.exists
        )
    }

    func test_count_returnsCountExpression() {
        AssertSQL("SELECT count(*) FROM \"users\"", users.count)
    }

    func test_scalar_returnsScalarExpression() {
        AssertSQL("SELECT \"int\" FROM \"table\"", table.select(int) as ScalarQuery<Int>)
        AssertSQL("SELECT \"intOptional\" FROM \"table\"", table.select(intOptional) as ScalarQuery<Int?>)
        AssertSQL("SELECT DISTINCT \"int\" FROM \"table\"", table.select(distinct: int) as ScalarQuery<Int>)
        AssertSQL("SELECT DISTINCT \"intOptional\" FROM \"table\"", table.select(distinct: intOptional) as ScalarQuery<Int?>)
    }

    func test_subscript_withExpression_returnsNamespacedExpression() {
        let query = Table("query")

        AssertSQL("\"query\".\"blob\"", query[data])
        AssertSQL("\"query\".\"blobOptional\"", query[dataOptional])

        AssertSQL("\"query\".\"bool\"", query[bool])
        AssertSQL("\"query\".\"boolOptional\"", query[boolOptional])

        AssertSQL("\"query\".\"date\"", query[date])
        AssertSQL("\"query\".\"dateOptional\"", query[dateOptional])

        AssertSQL("\"query\".\"double\"", query[double])
        AssertSQL("\"query\".\"doubleOptional\"", query[doubleOptional])

        AssertSQL("\"query\".\"int\"", query[int])
        AssertSQL("\"query\".\"intOptional\"", query[intOptional])

        AssertSQL("\"query\".\"int64\"", query[int64])
        AssertSQL("\"query\".\"int64Optional\"", query[int64Optional])

        AssertSQL("\"query\".\"string\"", query[string])
        AssertSQL("\"query\".\"stringOptional\"", query[stringOptional])

        AssertSQL("\"query\".*", query[*])
    }

    func test_tableNamespacedByDatabase() {
        let table = Table("table", database: "attached")

        AssertSQL("SELECT * FROM \"attached\".\"table\"", table)
    }

}

class QueryIntegrationTests : SQLiteTestCase {

    let id = Expression<Int64>("id")
    let email = Expression<String>("email")
    let age = Expression<Int>("age")

    override func setUp() {
        super.setUp()

        CreateUsersTable()
    }

    // MARK: -

    func test_select() {
        let managerId = Expression<Int64>("manager_id")
        let managers = users.alias("managers")

        let alice = try! db.run(users.insert(email <- "alice@example.com"))
        _ = try! db.run(users.insert(email <- "betsy@example.com", managerId <- alice))

        for user in try! db.prepare(users.join(managers, on: managers[id] == users[managerId])) {
            _ = user[users[managerId]]
        }
    }

    func test_prepareRowIterator() {
        let names = ["a", "b", "c"]
        try! InsertUsers(names)

        let emailColumn = Expression<String>("email")
        let emails = try! db.prepareRowIterator(users).map { $0[emailColumn] }

        XCTAssertEqual(names.map({ "\($0)@example.com" }), emails.sorted())
    }

    func test_ambiguousMap() {
        let names = ["a", "b", "c"]
        try! InsertUsers(names)

        let emails = try! db.prepare("select email from users", []).map { $0[0] as! String  }

        XCTAssertEqual(names.map({ "\($0)@example.com" }), emails.sorted())
    }

    func test_select_optional() {
        let managerId = Expression<Int64?>("manager_id")
        let managers = users.alias("managers")

        let alice = try! db.run(users.insert(email <- "alice@example.com"))
        _ = try! db.run(users.insert(email <- "betsy@example.com", managerId <- alice))

        for user in try! db.prepare(users.join(managers, on: managers[id] == users[managerId])) {
            _ = user[users[managerId]]
        }
    }

    func test_select_codable() throws {
        let table = Table("codable")
        try db.run(table.create { builder in
            builder.column(Expression<Int>("int"))
            builder.column(Expression<String>("string"))
            builder.column(Expression<Bool>("bool"))
            builder.column(Expression<Double>("float"))
            builder.column(Expression<Double>("double"))
            builder.column(Expression<Date>("date"))
            builder.column(Expression<String?>("optional"))
            builder.column(Expression<Data>("sub"))
        })

        let value1 = TestCodable(int: 1, string: "2", bool: true, float: 3, double: 4, date: Date(timeIntervalSince1970: 0), optional: nil, sub: nil)
        let value = TestCodable(int: 5, string: "6", bool: true, float: 7, double: 8, date: Date(timeIntervalSince1970: 5000), optional: "optional", sub: value1)

        try db.run(table.insert(value))

        let rows = try db.prepare(table)
        let values: [TestCodable] = try rows.map({ try $0.decode() })
        XCTAssertEqual(values.count, 1)
        XCTAssertEqual(values[0].int, 5)
        XCTAssertEqual(values[0].string, "6")
        XCTAssertEqual(values[0].bool, true)
        XCTAssertEqual(values[0].float, 7)
        XCTAssertEqual(values[0].double, 8)
        XCTAssertEqual(values[0].date, Date(timeIntervalSince1970: 5000))
        XCTAssertEqual(values[0].optional, "optional")
        XCTAssertEqual(values[0].sub?.int, 1)
        XCTAssertEqual(values[0].sub?.string, "2")
        XCTAssertEqual(values[0].sub?.bool, true)
        XCTAssertEqual(values[0].sub?.float, 3)
        XCTAssertEqual(values[0].sub?.double, 4)
        XCTAssertEqual(values[0].sub?.date, Date(timeIntervalSince1970: 0))
        XCTAssertNil(values[0].sub?.optional)
        XCTAssertNil(values[0].sub?.sub)
    }

    func test_scalar() {
        XCTAssertEqual(0, try! db.scalar(users.count))
        XCTAssertEqual(false, try! db.scalar(users.exists))

        try! InsertUsers("alice")
        XCTAssertEqual(1, try! db.scalar(users.select(id.average)))
    }

    func test_pluck() {
        let rowid = try! db.run(users.insert(email <- "alice@example.com"))
        XCTAssertEqual(rowid, try! db.pluck(users)![id])
    }

    func test_insert() {
        let id = try! db.run(users.insert(email <- "alice@example.com"))
        XCTAssertEqual(1, id)
    }

<<<<<<< HEAD
    func test_insert_many() {
        let id = try! db.run(users.insertMany([[email <- "alice@example.com"], [email <- "geoff@example.com"]]))
        XCTAssertEqual(2, id)
=======
    func test_upsert() throws {
        let fetchAge = { () throws -> Int? in
            return try self.db.pluck(self.users.filter(self.email == "alice@example.com")).flatMap { $0[self.age] }
        }

        let id = try db.run(users.upsert(email <- "alice@example.com", age <- 30, onConflictOf: email))
        XCTAssertEqual(1, id)
        XCTAssertEqual(30, try fetchAge())

        let nextId = try db.run(users.upsert(email <- "alice@example.com", age <- 42, onConflictOf: email))
        XCTAssertEqual(1, nextId)
        XCTAssertEqual(42, try fetchAge())
>>>>>>> 3dce02ec
    }

    func test_update() {
        let changes = try! db.run(users.update(email <- "alice@example.com"))
        XCTAssertEqual(0, changes)
    }

    func test_delete() {
        let changes = try! db.run(users.delete())
        XCTAssertEqual(0, changes)
    }

    func test_union() throws {
        let expectedIDs = [
            try db.run(users.insert(email <- "alice@example.com")),
            try db.run(users.insert(email <- "sally@example.com"))
        ]

        let query1 = users.filter(email == "alice@example.com")
        let query2 = users.filter(email == "sally@example.com")

        let actualIDs = try db.prepare(query1.union(query2)).map { $0[id] }
        XCTAssertEqual(expectedIDs, actualIDs)

        let query3 = users.select(users[*], Expression<Int>(literal: "1 AS weight")).filter(email == "sally@example.com")
        let query4 = users.select(users[*], Expression<Int>(literal: "2 AS weight")).filter(email == "alice@example.com")

        print(query3.union(query4).order(Expression<Int>(literal: "weight")).asSQL())

        let orderedIDs = try db.prepare(query3.union(query4).order(Expression<Int>(literal: "weight"), email)).map { $0[id] }
        XCTAssertEqual(Array(expectedIDs.reversed()), orderedIDs)
    }

    func test_no_such_column() throws {
        let doesNotExist = Expression<String>("doesNotExist")
        try! InsertUser("alice")
        let row = try! db.pluck(users.filter(email == "alice@example.com"))!

        XCTAssertThrowsError(try row.get(doesNotExist)) { error in
            if case QueryError.noSuchColumn(let name, _) = error {
                XCTAssertEqual("\"doesNotExist\"", name)
            } else {
                XCTFail("unexpected error: \(error)")
            }
        }
    }

    func test_catchConstraintError() {
        try! db.run(users.insert(email <- "alice@example.com"))
        do {
            try db.run(users.insert(email <- "alice@example.com"))
            XCTFail("expected error")
        } catch let Result.error(_, code, _) where code == SQLITE_CONSTRAINT {
            // expected
        } catch let error {
            XCTFail("unexpected error: \(error)")
        }
    }
}<|MERGE_RESOLUTION|>--- conflicted
+++ resolved
@@ -537,11 +537,11 @@
         XCTAssertEqual(1, id)
     }
 
-<<<<<<< HEAD
     func test_insert_many() {
         let id = try! db.run(users.insertMany([[email <- "alice@example.com"], [email <- "geoff@example.com"]]))
         XCTAssertEqual(2, id)
-=======
+    }
+    
     func test_upsert() throws {
         let fetchAge = { () throws -> Int? in
             return try self.db.pluck(self.users.filter(self.email == "alice@example.com")).flatMap { $0[self.age] }
@@ -554,7 +554,6 @@
         let nextId = try db.run(users.upsert(email <- "alice@example.com", age <- 42, onConflictOf: email))
         XCTAssertEqual(1, nextId)
         XCTAssertEqual(42, try fetchAge())
->>>>>>> 3dce02ec
     }
 
     func test_update() {
