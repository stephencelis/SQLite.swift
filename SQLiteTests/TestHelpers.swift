--- conflicted
+++ resolved
@@ -37,17 +37,10 @@
     }
 
     func InsertUsers(_ names: [String]) throws {
-<<<<<<< HEAD
-        for name in names { _ = try InsertUser(name) }
-    }
-
-    func InsertUser(_ name: String, age: Int? = nil, admin: Bool = false) throws -> Statement {
-=======
         for name in names { try InsertUser(name) }
     }
 
     @discardableResult func InsertUser(_ name: String, age: Int? = nil, admin: Bool = false) throws -> Statement {
->>>>>>> 38d9b850
         return try db.run(
             "INSERT INTO \"users\" (email, age, admin) values (?, ?, ?)",
             "\(name)@example.com", age?.datatypeValue, admin.datatypeValue
@@ -63,11 +56,7 @@
     }
 
     func AssertSQL(_ SQL: String, _ statement: Statement, _ message: String? = nil, file: StaticString = #file, line: UInt = #line) {
-<<<<<<< HEAD
-        _ = try! statement.run()
-=======
         try! statement.run()
->>>>>>> 38d9b850
         AssertSQL(SQL, 1, message, file: file, line: line)
         if let count = trace[SQL] { trace[SQL] = count - 1 }
     }
