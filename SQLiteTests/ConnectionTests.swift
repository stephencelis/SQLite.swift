import XCTest
import SQLite

class ConnectionTests : SQLiteTestCase {

    override func setUp() {
        super.setUp()

        CreateUsersTable()
    }

    func test_init_withInMemory_returnsInMemoryConnection() {
        let db = try! Connection(.inMemory)
        XCTAssertEqual("", db.description)
    }

    func test_init_returnsInMemoryByDefault() {
        let db = try! Connection()
        XCTAssertEqual("", db.description)
    }

    func test_init_withTemporary_returnsTemporaryConnection() {
        let db = try! Connection(.temporary)
        XCTAssertEqual("", db.description)
    }

    func test_init_withURI_returnsURIConnection() {
        let db = try! Connection(.uri("\(NSTemporaryDirectory())/SQLite.swift Tests.sqlite3"))
        XCTAssertEqual("\(NSTemporaryDirectory())/SQLite.swift Tests.sqlite3", db.description)
    }

    func test_init_withString_returnsURIConnection() {
        let db = try! Connection("\(NSTemporaryDirectory())/SQLite.swift Tests.sqlite3")
        XCTAssertEqual("\(NSTemporaryDirectory())/SQLite.swift Tests.sqlite3", db.description)
    }

    func test_readonly_returnsFalseOnReadWriteConnections() {
        XCTAssertFalse(db.readonly)
    }

    func test_readonly_returnsTrueOnReadOnlyConnections() {
        let db = try! Connection(readonly: true)
        XCTAssertTrue(db.readonly)
    }

    func test_lastInsertRowid_returnsNilOnNewConnections() {
        XCTAssert(db.lastInsertRowid == nil)
    }

    func test_lastInsertRowid_returnsLastIdAfterInserts() {
        _ = try! InsertUser("alice")
        XCTAssertEqual(1, db.lastInsertRowid!)
    }

    func test_changes_returnsZeroOnNewConnections() {
        XCTAssertEqual(0, db.changes)
    }

    func test_changes_returnsNumberOfChanges() {
        _ = try! InsertUser("alice")
        XCTAssertEqual(1, db.changes)
        _ = try! InsertUser("betsy")
        XCTAssertEqual(1, db.changes)
    }

    func test_totalChanges_returnsTotalNumberOfChanges() {
        XCTAssertEqual(0, db.totalChanges)
        _ = try! InsertUser("alice")
        XCTAssertEqual(1, db.totalChanges)
        _ = try! InsertUser("betsy")
        XCTAssertEqual(2, db.totalChanges)
    }

    func test_prepare_preparesAndReturnsStatements() {
        _ = try! db.prepare("SELECT * FROM users WHERE admin = 0")
        _ = try! db.prepare("SELECT * FROM users WHERE admin = ?", 0)
        _ = try! db.prepare("SELECT * FROM users WHERE admin = ?", [0])
        _ = try! db.prepare("SELECT * FROM users WHERE admin = $admin", ["$admin": 0])
    }

    func test_run_preparesRunsAndReturnsStatements() {
        _ = try! db.run("SELECT * FROM users WHERE admin = 0")
        _ = try! db.run("SELECT * FROM users WHERE admin = ?", 0)
        _ = try! db.run("SELECT * FROM users WHERE admin = ?", [0])
        _ = try! db.run("SELECT * FROM users WHERE admin = $admin", ["$admin": 0])
        AssertSQL("SELECT * FROM users WHERE admin = 0", 4)
    }

    func test_scalar_preparesRunsAndReturnsScalarValues() {
        XCTAssertEqual(0, try! db.scalar("SELECT count(*) FROM users WHERE admin = 0") as? Int64)
        XCTAssertEqual(0, try! db.scalar("SELECT count(*) FROM users WHERE admin = ?", 0) as? Int64)
        XCTAssertEqual(0, try! db.scalar("SELECT count(*) FROM users WHERE admin = ?", [0]) as? Int64)
        XCTAssertEqual(0, try! db.scalar("SELECT count(*) FROM users WHERE admin = $admin", ["$admin": 0]) as? Int64)
        AssertSQL("SELECT count(*) FROM users WHERE admin = 0", 4)
    }

    func test_transaction_executesBeginDeferred() {
        try! db.transaction(.deferred) {}

        AssertSQL("BEGIN DEFERRED TRANSACTION")
    }

    func test_transaction_executesBeginImmediate() {
        try! db.transaction(.immediate) {}

        AssertSQL("BEGIN IMMEDIATE TRANSACTION")
    }

    func test_transaction_executesBeginExclusive() {
        try! db.transaction(.exclusive) {}

        AssertSQL("BEGIN EXCLUSIVE TRANSACTION")
    }

    func test_transaction_beginsAndCommitsTransactions() {
        let stmt = try! db.prepare("INSERT INTO users (email) VALUES (?)", "alice@example.com")

        try! db.transaction {
            _ = try stmt.run()
        }

        AssertSQL("BEGIN DEFERRED TRANSACTION")
        AssertSQL("INSERT INTO users (email) VALUES ('alice@example.com')")
        AssertSQL("COMMIT TRANSACTION")
        AssertSQL("ROLLBACK TRANSACTION", 0)
    }

    func test_transaction_rollsBackTransactionsIfCommitsFail() {
        // This test case needs to emulate an environment where the individual statements succeed, but committing the
        // transaction fails. Using deferred foreign keys is one option to achieve this.
        try! db.execute("PRAGMA foreign_keys = ON;")
        try! db.execute("PRAGMA defer_foreign_keys = ON;")
        let stmt = try! db.prepare("INSERT INTO users (email, manager_id) VALUES (?, ?)", "alice@example.com", 100)

        do {
            try db.transaction {
                try stmt.run()
            }
        } catch {
        }

        AssertSQL("BEGIN DEFERRED TRANSACTION")
        AssertSQL("INSERT INTO users (email, manager_id) VALUES ('alice@example.com', 100)")
        AssertSQL("COMMIT TRANSACTION")
        AssertSQL("ROLLBACK TRANSACTION")

        // Run another transaction to ensure that a subsequent transaction does not fail with an "cannot start a
        // transaction within a transaction" error.
        let stmt2 = try! db.prepare("INSERT INTO users (email) VALUES (?)", "alice@example.com")
        try! db.transaction {
            try stmt2.run()
        }
    }

    func test_transaction_beginsAndRollsTransactionsBack() {
        let stmt = try! db.prepare("INSERT INTO users (email) VALUES (?)", "alice@example.com")

        do {
            try db.transaction {
                _ = try stmt.run()
                _ = try stmt.run()
            }
        } catch {
        }

        AssertSQL("BEGIN DEFERRED TRANSACTION")
        AssertSQL("INSERT INTO users (email) VALUES ('alice@example.com')", 2)
        AssertSQL("ROLLBACK TRANSACTION")
        AssertSQL("COMMIT TRANSACTION", 0)
    }

    func test_savepoint_beginsAndCommitsSavepoints() {
        let db = self.db

        try! db.savepoint("1") {
            try db.savepoint("2") {
                _ = try db.run("INSERT INTO users (email) VALUES (?)", "alice@example.com")
            }
        }

        AssertSQL("SAVEPOINT '1'")
        AssertSQL("SAVEPOINT '2'")
        AssertSQL("INSERT INTO users (email) VALUES ('alice@example.com')")
        AssertSQL("RELEASE SAVEPOINT '2'")
        AssertSQL("RELEASE SAVEPOINT '1'")
        AssertSQL("ROLLBACK TO SAVEPOINT '2'", 0)
        AssertSQL("ROLLBACK TO SAVEPOINT '1'", 0)
    }

    func test_savepoint_beginsAndRollsSavepointsBack() {
        let db = self.db
        let stmt = try! db.prepare("INSERT INTO users (email) VALUES (?)", "alice@example.com")

        do {
            try db.savepoint("1") {
                try db.savepoint("2") {
                    _ = try stmt.run()
                    _ = try stmt.run()
                    _ = try stmt.run()
                }
                try db.savepoint("2") {
                    _ = try stmt.run()
                    _ = try stmt.run()
                    _ = try stmt.run()
                }
            }
        } catch {
        }

        AssertSQL("SAVEPOINT '1'")
        AssertSQL("SAVEPOINT '2'")
        AssertSQL("INSERT INTO users (email) VALUES ('alice@example.com')", 2)
        AssertSQL("ROLLBACK TO SAVEPOINT '2'")
        AssertSQL("ROLLBACK TO SAVEPOINT '1'")
        AssertSQL("RELEASE SAVEPOINT '2'", 0)
        AssertSQL("RELEASE SAVEPOINT '1'", 0)
    }

    func test_updateHook_setsUpdateHook_withInsert() {
        async { done in
            db.updateHook { operation, db, table, rowid in
                XCTAssertEqual(Connection.Operation.insert, operation)
                XCTAssertEqual("main", db)
                XCTAssertEqual("users", table)
                XCTAssertEqual(1, rowid)
                done()
            }
            _ = try! InsertUser("alice")
        }
    }

    func test_updateHook_setsUpdateHook_withUpdate() {
        _ = try! InsertUser("alice")
        async { done in
            db.updateHook { operation, db, table, rowid in
                XCTAssertEqual(Connection.Operation.update, operation)
                XCTAssertEqual("main", db)
                XCTAssertEqual("users", table)
                XCTAssertEqual(1, rowid)
                done()
            }
            _ = try! db.run("UPDATE users SET email = 'alice@example.com'")
        }
    }

    func test_updateHook_setsUpdateHook_withDelete() {
        _ = try! InsertUser("alice")
        async { done in
            db.updateHook { operation, db, table, rowid in
                XCTAssertEqual(Connection.Operation.delete, operation)
                XCTAssertEqual("main", db)
                XCTAssertEqual("users", table)
                XCTAssertEqual(1, rowid)
                done()
            }
            _ = try! db.run("DELETE FROM users WHERE id = 1")
        }
    }

    func test_commitHook_setsCommitHook() {
        async { done in
            db.commitHook {
                done()
            }
            try! db.transaction {
                _ = try self.InsertUser("alice")
            }
            XCTAssertEqual(1, try! db.scalar("SELECT count(*) FROM users") as? Int64)
        }
    }

    func test_rollbackHook_setsRollbackHook() {
        async { done in
            db.rollbackHook(done)
            do {
                try db.transaction {
                    _ = try self.InsertUser("alice")
                    _ = try self.InsertUser("alice") // throw
                }
            } catch {
            }
            XCTAssertEqual(0, try! db.scalar("SELECT count(*) FROM users") as? Int64)
        }
    }

    func test_commitHook_withRollback_rollsBack() {
        async { done in
            db.commitHook {
                throw NSError(domain: "com.stephencelis.SQLiteTests", code: 1, userInfo: nil)
            }
            db.rollbackHook(done)
            do {
                try db.transaction {
                    _ = try self.InsertUser("alice")
                }
            } catch {
            }
            XCTAssertEqual(0, try! db.scalar("SELECT count(*) FROM users") as? Int64)
        }
    }

    func test_createFunction_withArrayArguments() {
        db.createFunction("hello") { $0[0].map { "Hello, \($0)!" } }

        XCTAssertEqual("Hello, world!", try! db.scalar("SELECT hello('world')") as? String)
        XCTAssert(try! db.scalar("SELECT hello(NULL)") == nil)
    }

    func test_createFunction_createsQuotableFunction() {
        db.createFunction("hello world") { $0[0].map { "Hello, \($0)!" } }

        XCTAssertEqual("Hello, world!", try! db.scalar("SELECT \"hello world\"('world')") as? String)
        XCTAssert(try! db.scalar("SELECT \"hello world\"(NULL)") == nil)
    }

    func test_createCollation_createsCollation() {
        try! db.createCollation("NODIACRITIC") { lhs, rhs in
            return lhs.compare(rhs, options: .diacriticInsensitive)
        }
        XCTAssertEqual(1, try! db.scalar("SELECT ? = ? COLLATE NODIACRITIC", "cafe", "café") as? Int64)
    }

    func test_createCollation_createsQuotableCollation() {
        try! db.createCollation("NO DIACRITIC") { lhs, rhs in
            return lhs.compare(rhs, options: .diacriticInsensitive)
        }
        XCTAssertEqual(1, try! db.scalar("SELECT ? = ? COLLATE \"NO DIACRITIC\"", "cafe", "café") as? Int64)
    }

    func test_interrupt_interruptsLongRunningQuery() {
        try! InsertUsers("abcdefghijklmnopqrstuvwxyz".characters.map { String($0) })
        db.createFunction("sleep") { args in
            usleep(UInt32((args[0] as? Double ?? Double(args[0] as? Int64 ?? 1)) * 1_000_000))
            return nil
        }

        let stmt = try! db.prepare("SELECT *, sleep(?) FROM users", 0.1)
        _ = try! stmt.run()

<<<<<<< HEAD
        _ = DispatchQueue.global(priority: DispatchQueue.GlobalQueuePriority.background).asyncAfter(deadline: DispatchTime.now() + Double(Int64(10 * NSEC_PER_MSEC)) / Double(NSEC_PER_SEC), execute: db.interrupt)
=======
        let deadline = DispatchTime.now() + Double(Int64(10 * NSEC_PER_MSEC)) / Double(NSEC_PER_SEC)
        _ = DispatchQueue.global(priority: .background).asyncAfter(deadline: deadline, execute: db.interrupt)
>>>>>>> 38d9b850
        AssertThrows(try stmt.run())
    }

}<|MERGE_RESOLUTION|>--- conflicted
+++ resolved
@@ -48,7 +48,7 @@
     }
 
     func test_lastInsertRowid_returnsLastIdAfterInserts() {
-        _ = try! InsertUser("alice")
+        try! InsertUser("alice")
         XCTAssertEqual(1, db.lastInsertRowid!)
     }
 
@@ -57,17 +57,17 @@
     }
 
     func test_changes_returnsNumberOfChanges() {
-        _ = try! InsertUser("alice")
+        try! InsertUser("alice")
         XCTAssertEqual(1, db.changes)
-        _ = try! InsertUser("betsy")
+        try! InsertUser("betsy")
         XCTAssertEqual(1, db.changes)
     }
 
     func test_totalChanges_returnsTotalNumberOfChanges() {
         XCTAssertEqual(0, db.totalChanges)
-        _ = try! InsertUser("alice")
+        try! InsertUser("alice")
         XCTAssertEqual(1, db.totalChanges)
-        _ = try! InsertUser("betsy")
+        try! InsertUser("betsy")
         XCTAssertEqual(2, db.totalChanges)
     }
 
@@ -79,10 +79,10 @@
     }
 
     func test_run_preparesRunsAndReturnsStatements() {
-        _ = try! db.run("SELECT * FROM users WHERE admin = 0")
-        _ = try! db.run("SELECT * FROM users WHERE admin = ?", 0)
-        _ = try! db.run("SELECT * FROM users WHERE admin = ?", [0])
-        _ = try! db.run("SELECT * FROM users WHERE admin = $admin", ["$admin": 0])
+        try! db.run("SELECT * FROM users WHERE admin = 0")
+        try! db.run("SELECT * FROM users WHERE admin = ?", 0)
+        try! db.run("SELECT * FROM users WHERE admin = ?", [0])
+        try! db.run("SELECT * FROM users WHERE admin = $admin", ["$admin": 0])
         AssertSQL("SELECT * FROM users WHERE admin = 0", 4)
     }
 
@@ -116,7 +116,7 @@
         let stmt = try! db.prepare("INSERT INTO users (email) VALUES (?)", "alice@example.com")
 
         try! db.transaction {
-            _ = try stmt.run()
+            try stmt.run()
         }
 
         AssertSQL("BEGIN DEFERRED TRANSACTION")
@@ -157,8 +157,8 @@
 
         do {
             try db.transaction {
-                _ = try stmt.run()
-                _ = try stmt.run()
+                try stmt.run()
+                try stmt.run()
             }
         } catch {
         }
@@ -174,7 +174,7 @@
 
         try! db.savepoint("1") {
             try db.savepoint("2") {
-                _ = try db.run("INSERT INTO users (email) VALUES (?)", "alice@example.com")
+                try db.run("INSERT INTO users (email) VALUES (?)", "alice@example.com")
             }
         }
 
@@ -194,14 +194,14 @@
         do {
             try db.savepoint("1") {
                 try db.savepoint("2") {
-                    _ = try stmt.run()
-                    _ = try stmt.run()
-                    _ = try stmt.run()
+                    try stmt.run()
+                    try stmt.run()
+                    try stmt.run()
                 }
                 try db.savepoint("2") {
-                    _ = try stmt.run()
-                    _ = try stmt.run()
-                    _ = try stmt.run()
+                    try stmt.run()
+                    try stmt.run()
+                    try stmt.run()
                 }
             }
         } catch {
@@ -225,12 +225,12 @@
                 XCTAssertEqual(1, rowid)
                 done()
             }
-            _ = try! InsertUser("alice")
+            try! InsertUser("alice")
         }
     }
 
     func test_updateHook_setsUpdateHook_withUpdate() {
-        _ = try! InsertUser("alice")
+        try! InsertUser("alice")
         async { done in
             db.updateHook { operation, db, table, rowid in
                 XCTAssertEqual(Connection.Operation.update, operation)
@@ -239,12 +239,12 @@
                 XCTAssertEqual(1, rowid)
                 done()
             }
-            _ = try! db.run("UPDATE users SET email = 'alice@example.com'")
+            try! db.run("UPDATE users SET email = 'alice@example.com'")
         }
     }
 
     func test_updateHook_setsUpdateHook_withDelete() {
-        _ = try! InsertUser("alice")
+        try! InsertUser("alice")
         async { done in
             db.updateHook { operation, db, table, rowid in
                 XCTAssertEqual(Connection.Operation.delete, operation)
@@ -253,7 +253,7 @@
                 XCTAssertEqual(1, rowid)
                 done()
             }
-            _ = try! db.run("DELETE FROM users WHERE id = 1")
+            try! db.run("DELETE FROM users WHERE id = 1")
         }
     }
 
@@ -263,7 +263,7 @@
                 done()
             }
             try! db.transaction {
-                _ = try self.InsertUser("alice")
+                try self.InsertUser("alice")
             }
             XCTAssertEqual(1, try! db.scalar("SELECT count(*) FROM users") as? Int64)
         }
@@ -274,8 +274,8 @@
             db.rollbackHook(done)
             do {
                 try db.transaction {
-                    _ = try self.InsertUser("alice")
-                    _ = try self.InsertUser("alice") // throw
+                    try self.InsertUser("alice")
+                    try self.InsertUser("alice") // throw
                 }
             } catch {
             }
@@ -291,7 +291,7 @@
             db.rollbackHook(done)
             do {
                 try db.transaction {
-                    _ = try self.InsertUser("alice")
+                    try self.InsertUser("alice")
                 }
             } catch {
             }
@@ -335,14 +335,10 @@
         }
 
         let stmt = try! db.prepare("SELECT *, sleep(?) FROM users", 0.1)
-        _ = try! stmt.run()
-
-<<<<<<< HEAD
-        _ = DispatchQueue.global(priority: DispatchQueue.GlobalQueuePriority.background).asyncAfter(deadline: DispatchTime.now() + Double(Int64(10 * NSEC_PER_MSEC)) / Double(NSEC_PER_SEC), execute: db.interrupt)
-=======
+        try! stmt.run()
+
         let deadline = DispatchTime.now() + Double(Int64(10 * NSEC_PER_MSEC)) / Double(NSEC_PER_SEC)
         _ = DispatchQueue.global(priority: .background).asyncAfter(deadline: deadline, execute: db.interrupt)
->>>>>>> 38d9b850
         AssertThrows(try stmt.run())
     }
 
