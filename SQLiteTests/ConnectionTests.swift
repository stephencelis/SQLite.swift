--- conflicted
+++ resolved
@@ -10,78 +10,65 @@
     }
 
     func test_init_withInMemory_returnsInMemoryConnection() {
-<<<<<<< HEAD
-        _ = try! Connection(.inMemory)
-        XCTAssertEqual("", self.db.description)
-=======
         let db = try! Connection(.inMemory)
         XCTAssertEqual("", db.description)
->>>>>>> 2fea2a2d
     }
 
     func test_init_returnsInMemoryByDefault() {
-        _ = try! Connection()
-        XCTAssertEqual("", self.db.description)
+        let db = try! Connection()
+        XCTAssertEqual("", db.description)
     }
 
     func test_init_withTemporary_returnsTemporaryConnection() {
         let db = try! Connection(.temporary)
-<<<<<<< HEAD
-        XCTAssertEqual("", self.db.description)
-=======
         XCTAssertEqual("", db.description)
->>>>>>> 2fea2a2d
     }
 
     func test_init_withURI_returnsURIConnection() {
         let db = try! Connection(.uri("\(NSTemporaryDirectory())/SQLite.swift Tests.sqlite3"))
-<<<<<<< HEAD
-        XCTAssertEqual("\(NSTemporaryDirectory())/SQLite.swift Tests.sqlite3", self.db.description)
-=======
         XCTAssertEqual("\(NSTemporaryDirectory())/SQLite.swift Tests.sqlite3", db.description)
->>>>>>> 2fea2a2d
     }
 
     func test_init_withString_returnsURIConnection() {
         let db = try! Connection("\(NSTemporaryDirectory())/SQLite.swift Tests.sqlite3")
-        XCTAssertEqual("\(NSTemporaryDirectory())/SQLite.swift Tests.sqlite3", self.db.description)
+        XCTAssertEqual("\(NSTemporaryDirectory())/SQLite.swift Tests.sqlite3", db.description)
     }
 
     func test_readonly_returnsFalseOnReadWriteConnections() {
-        XCTAssertFalse(self.db.readonly)
+        XCTAssertFalse(db.readonly)
     }
 
     func test_readonly_returnsTrueOnReadOnlyConnections() {
         let db = try! Connection(readonly: true)
-        XCTAssertTrue(self.db.readonly)
+        XCTAssertTrue(db.readonly)
     }
 
     func test_lastInsertRowid_returnsNilOnNewConnections() {
-        XCTAssert(self.db.lastInsertRowid == nil)
+        XCTAssert(db.lastInsertRowid == nil)
     }
 
     func test_lastInsertRowid_returnsLastIdAfterInserts() {
         try! InsertUser("alice")
-        XCTAssertEqual(1, self.db.lastInsertRowid!)
+        XCTAssertEqual(1, db.lastInsertRowid!)
     }
 
     func test_changes_returnsZeroOnNewConnections() {
-        XCTAssertEqual(0, self.db.changes)
+        XCTAssertEqual(0, db.changes)
     }
 
     func test_changes_returnsNumberOfChanges() {
         try! InsertUser("alice")
-        XCTAssertEqual(1, self.db.changes)
+        XCTAssertEqual(1, db.changes)
         try! InsertUser("betsy")
-        XCTAssertEqual(1, self.db.changes)
+        XCTAssertEqual(1, db.changes)
     }
 
     func test_totalChanges_returnsTotalNumberOfChanges() {
-        XCTAssertEqual(0, self.db.totalChanges)
-        try! InsertUser("alice")
-        XCTAssertEqual(1, self.db.totalChanges)
+        XCTAssertEqual(0, db.totalChanges)
+        try! InsertUser("alice")
+        XCTAssertEqual(1, db.totalChanges)
         try! InsertUser("betsy")
-        XCTAssertEqual(2, self.db.totalChanges)
+        XCTAssertEqual(2, db.totalChanges)
     }
 
     func test_prepare_preparesAndReturnsStatements() {
@@ -100,10 +87,10 @@
     }
 
     func test_scalar_preparesRunsAndReturnsScalarValues() {
-        XCTAssertEqual(0, self.db.scalar("SELECT count(*) FROM users WHERE admin = 0") as? Int64)
-        XCTAssertEqual(0, self.db.scalar("SELECT count(*) FROM users WHERE admin = ?", 0) as? Int64)
-        XCTAssertEqual(0, self.db.scalar("SELECT count(*) FROM users WHERE admin = ?", [0]) as? Int64)
-        XCTAssertEqual(0, self.db.scalar("SELECT count(*) FROM users WHERE admin = $admin", ["$admin": 0]) as? Int64)
+        XCTAssertEqual(0, db.scalar("SELECT count(*) FROM users WHERE admin = 0") as? Int64)
+        XCTAssertEqual(0, db.scalar("SELECT count(*) FROM users WHERE admin = ?", 0) as? Int64)
+        XCTAssertEqual(0, db.scalar("SELECT count(*) FROM users WHERE admin = ?", [0]) as? Int64)
+        XCTAssertEqual(0, db.scalar("SELECT count(*) FROM users WHERE admin = $admin", ["$admin": 0]) as? Int64)
         AssertSQL("SELECT count(*) FROM users WHERE admin = 0", 4)
     }
 
@@ -129,11 +116,7 @@
         let stmt = try! self.db.prepare("INSERT INTO users (email) VALUES (?)", "alice@example.com")
 
         try! self.db.transaction {
-<<<<<<< HEAD
-            try stmt.run()
-=======
             _ = try stmt.run()
->>>>>>> 2fea2a2d
         }
 
         AssertSQL("BEGIN DEFERRED TRANSACTION")
@@ -146,15 +129,9 @@
         let stmt = try! self.db.prepare("INSERT INTO users (email) VALUES (?)", "alice@example.com")
 
         do {
-<<<<<<< HEAD
-            try self.db.transaction {
-                try stmt.run()
-                try stmt.run()
-=======
             try db.transaction {
                 _ = try stmt.run()
                 _ = try stmt.run()
->>>>>>> 2fea2a2d
             }
         } catch {
         }
@@ -169,13 +146,8 @@
         let db = self.db
 
         try! self.db.savepoint("1") {
-<<<<<<< HEAD
-            try self.db.savepoint("2") {
-                try self.db.run("INSERT INTO users (email) VALUES (?)", "alice@example.com")
-=======
             try db.savepoint("2") {
                 try db.run("INSERT INTO users (email) VALUES (?)", "alice@example.com")
->>>>>>> 2fea2a2d
             }
         }
 
@@ -193,18 +165,6 @@
         let stmt = try! self.db.prepare("INSERT INTO users (email) VALUES (?)", "alice@example.com")
 
         do {
-<<<<<<< HEAD
-            try self.db.savepoint("1") {
-                try self.db.savepoint("2") {
-                    try stmt.run()
-                    try stmt.run()
-                    try stmt.run()
-                }
-                try self.db.savepoint("2") {
-                    try stmt.run()
-                    try stmt.run()
-                    try stmt.run()
-=======
             try db.savepoint("1") {
                 try db.savepoint("2") {
                     _ = try stmt.run()
@@ -215,7 +175,6 @@
                     _ = try stmt.run()
                     _ = try stmt.run()
                     _ = try stmt.run()
->>>>>>> 2fea2a2d
                 }
             }
         } catch {
@@ -237,7 +196,7 @@
                 XCTAssertEqual("main", db)
                 XCTAssertEqual("users", table)
                 XCTAssertEqual(1, rowid)
-                // done()
+                done()
             }
             try! self.InsertUser("alice")
         }
@@ -251,7 +210,7 @@
                 XCTAssertEqual("main", db)
                 XCTAssertEqual("users", table)
                 XCTAssertEqual(1, rowid)
-                // // done()
+                done()
             }
             try! self.db.run("UPDATE users SET email = 'alice@example.com'")
         }
@@ -265,7 +224,7 @@
                 XCTAssertEqual("main", db)
                 XCTAssertEqual("users", table)
                 XCTAssertEqual(1, rowid)
-                // done()
+                done()
             }
             try! self.db.run("DELETE FROM users WHERE id = 1")
         }
@@ -274,11 +233,7 @@
     func test_commitHook_setsCommitHook() {
         async { done in
             self.db.commitHook {
-<<<<<<< HEAD
-                // done()
-=======
                 done()
->>>>>>> 2fea2a2d
             }
             try! self.db.transaction {
                 try self.InsertUser("alice")
@@ -289,13 +244,7 @@
 
     func test_rollbackHook_setsRollbackHook() {
         async { done in
-<<<<<<< HEAD
-            self.db.rollbackHook({ 
-                // done()
-            })
-=======
             self.db.rollbackHook(done)
->>>>>>> 2fea2a2d
             do {
                 try self.db.transaction {
                     try self.InsertUser("alice")
@@ -312,13 +261,7 @@
             self.db.commitHook {
                 throw NSError(domain: "com.stephencelis.SQLiteTests", code: 1, userInfo: nil)
             }
-<<<<<<< HEAD
-            self.db.rollbackHook({ 
-                // done()
-            })
-=======
             self.db.rollbackHook(done)
->>>>>>> 2fea2a2d
             do {
                 try self.db.transaction {
                     try self.InsertUser("alice")
@@ -330,64 +273,47 @@
     }
 
     func test_createFunction_withArrayArguments() {
-        self.db.createFunction("hello") { $0[0].map { "Hello, \($0)!" } }
-
-        XCTAssertEqual("Hello, world!", self.db.scalar("SELECT hello('world')") as? String)
-        XCTAssert(self.db.scalar("SELECT hello(NULL)") == nil)
+        db.createFunction("hello") { $0[0].map { "Hello, \($0)!" } }
+
+        XCTAssertEqual("Hello, world!", db.scalar("SELECT hello('world')") as? String)
+        XCTAssert(db.scalar("SELECT hello(NULL)") == nil)
     }
 
     func test_createFunction_createsQuotableFunction() {
-        self.db.createFunction("hello world") { $0[0].map { "Hello, \($0)!" } }
-
-        XCTAssertEqual("Hello, world!", self.db.scalar("SELECT \"hello world\"('world')") as? String)
-        XCTAssert(self.db.scalar("SELECT \"hello world\"(NULL)") == nil)
+        db.createFunction("hello world") { $0[0].map { "Hello, \($0)!" } }
+
+        XCTAssertEqual("Hello, world!", db.scalar("SELECT \"hello world\"('world')") as? String)
+        XCTAssert(db.scalar("SELECT \"hello world\"(NULL)") == nil)
     }
 
     func test_createCollation_createsCollation() {
-<<<<<<< HEAD
-        self.db.createCollation("NODIACRITIC") { lhs, rhs in
-=======
         db.createCollation("NODIACRITIC") { lhs, rhs in
->>>>>>> 2fea2a2d
             return lhs.compare(rhs, options: .diacriticInsensitive)
         }
-        XCTAssertEqual(1, self.db.scalar("SELECT ? = ? COLLATE NODIACRITIC", "cafe", "café") as? Int64)
+        XCTAssertEqual(1, db.scalar("SELECT ? = ? COLLATE NODIACRITIC", "cafe", "café") as? Int64)
     }
 
     func test_createCollation_createsQuotableCollation() {
-<<<<<<< HEAD
-        self.db.createCollation("NO DIACRITIC") { lhs, rhs in
-=======
         db.createCollation("NO DIACRITIC") { lhs, rhs in
->>>>>>> 2fea2a2d
             return lhs.compare(rhs, options: .diacriticInsensitive)
         }
-        XCTAssertEqual(1, self.db.scalar("SELECT ? = ? COLLATE \"NO DIACRITIC\"", "cafe", "café") as? Int64)
+        XCTAssertEqual(1, db.scalar("SELECT ? = ? COLLATE \"NO DIACRITIC\"", "cafe", "café") as? Int64)
     }
 
     func test_interrupt_interruptsLongRunningQuery() {
         try! InsertUsers("abcdefghijklmnopqrstuvwxyz".characters.map { String($0) })
-        self.db.createFunction("sleep") { args in
+        db.createFunction("sleep") { args in
             usleep(UInt32((args[0] as? Double ?? Double(args[0] as? Int64 ?? 1)) * 1_000_000))
             return nil
         }
 
         let stmt = try! self.db.prepare("SELECT *, sleep(?) FROM users", 0.1)
-<<<<<<< HEAD
-        try! stmt.run()
-
-        let queue = DispatchQueue.global(qos: DispatchQoS.QoSClass.default)
-            
-        queue.asyncAfter(deadline: DispatchTime.now() + Double(Int64(10 * NSEC_PER_MSEC)) / Double(NSEC_PER_SEC), execute: self.db.interrupt)
-        
-=======
         _ = try! stmt.run()
 
         let queue = DispatchQueue.global(qos: DispatchQoS.QoSClass.default)
         
         queue.asyncAfter(deadline: DispatchTime.now() + Double(Int64(10 * NSEC_PER_MSEC)) / Double(NSEC_PER_SEC), execute: self.db.interrupt)
 
->>>>>>> 2fea2a2d
         AssertThrows(try stmt.run())
     }
 
