--- conflicted
+++ resolved
@@ -51,23 +51,14 @@
 
 extension String {
 
-<<<<<<< HEAD
-    func quote(_ mark: Character = "\"") -> String {
-        let escaped = characters.reduce("") { string, character in
-=======
     @discardableResult func quote(_ mark: Character = "\"") -> String {
     let escaped = characters.reduce("") { string, character in
->>>>>>> 2fea2a2d
             string + (character == mark ? "\(mark)\(mark)" : "\(character)")
         }
         return "\(mark)\(escaped)\(mark)"
     }
 
-<<<<<<< HEAD
-    func join(_ expressions: [Expressible]) -> Expressible {
-=======
     @discardableResult func join(_ expressions: [Expressible]) -> Expressible {
->>>>>>> 2fea2a2d
         var (template, bindings) = ([String](), [Binding?]())
         for expressible in expressions {
             let expression = expressible.expression
@@ -77,11 +68,7 @@
         return Expression<Void>(template.joined(separator: self), bindings)
     }
 
-<<<<<<< HEAD
-    func infix<T>(_ lhs: Expressible, _ rhs: Expressible, wrap: Bool = true) -> Expression<T> {
-=======
     @discardableResult func infix<T>(_ lhs: Expressible, _ rhs: Expressible, wrap: Bool = true) -> Expression<T> {
->>>>>>> 2fea2a2d
         let expression = Expression<T>(" \(self) ".join([lhs, rhs]).expression)
         guard wrap else {
             return expression
@@ -89,21 +76,6 @@
         return "".wrap(expression)
     }
 
-<<<<<<< HEAD
-    func prefix(_ expressions: Expressible) -> Expressible {
-        return "\(self) ".wrap(expressions) as Expression<Void>
-    }
-
-    func prefix(_ expressions: [Expressible]) -> Expressible {
-        return "\(self) ".wrap(expressions) as Expression<Void>
-    }
-
-    func wrap<T>(_ expression: Expressible) -> Expression<T> {
-        return Expression("\(self)(\(expression.expression.template))", expression.expression.bindings)
-    }
-
-    func wrap<T>(_ expressions: [Expressible]) -> Expression<T> {
-=======
     @discardableResult func prefix(_ expressions: Expressible) -> Expressible {
         return "\(self) ".wrap(expressions) as Expression<Void>
     }
@@ -117,27 +89,11 @@
     }
 
     @discardableResult func wrap<T>(_ expressions: [Expressible]) -> Expression<T> {
->>>>>>> 2fea2a2d
         return wrap(", ".join(expressions))
     }
 
 }
 
-<<<<<<< HEAD
-func infix<T>(_ lhs: Expressible, _ rhs: Expressible, wrap: Bool = true, function: String = #function) -> Expression<T> {
-    return function.infix(lhs, rhs, wrap: wrap)
-}
-
-func wrap<T>(_ expression: Expressible, function: String = #function) -> Expression<T> {
-    return function.wrap(expression)
-}
-
-func wrap<T>(_ expressions: [Expressible], function: String = #function) -> Expression<T> {
-    return function.wrap(", ".join(expressions))
-}
-
-func transcode(_ literal: Binding?) -> String {
-=======
 @discardableResult func infix<T>(_ lhs: Expressible, _ rhs: Expressible, wrap: Bool = true, function: String = #function) -> Expression<T> {
     return function.infix(lhs, rhs, wrap: wrap)
 }
@@ -151,7 +107,6 @@
 }
 
 @discardableResult func transcode(_ literal: Binding?) -> String {
->>>>>>> 2fea2a2d
     guard let literal = literal else { return "NULL" }
 
     switch literal {
@@ -164,18 +119,10 @@
     }
 }
 
-<<<<<<< HEAD
-func value<A: Value>(_ v: Binding) -> A {
-    return A.fromDatatypeValue(v as! A.Datatype) as! A
-}
-
-func value<A: Value>(_ v: Binding?) -> A {
-=======
 @discardableResult func value<A: Value>(_ v: Binding) -> A {
     return A.fromDatatypeValue(v as! A.Datatype) as! A
 }
 
 @discardableResult func value<A: Value>(_ v: Binding?) -> A {
->>>>>>> 2fea2a2d
     return value(v!)
 }