--- conflicted
+++ resolved
@@ -31,21 +31,12 @@
     }
 
     public static func fromDatatypeValue(_ dataValue: Blob) -> Data {
-<<<<<<< HEAD
-        return Data(bytes: UnsafePointer<UInt8>(dataValue.bytes), count: dataValue.bytes.count)
-    }
-
-    public var datatypeValue: Blob {
-        return withUnsafeBytes { ptr -> Blob in
-            return Blob(bytes: ptr, length: count)
-=======
         return Data(bytes: dataValue.bytes)
     }
 
     public var datatypeValue: Blob {
         return withUnsafeBytes { (pointer: UnsafePointer<UInt8>) -> Blob in
             return Blob(bytes: pointer, length: count)
->>>>>>> 38d9b850
         }
     }
 
