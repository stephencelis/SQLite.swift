//
// SQLite.swift
// https://github.com/stephencelis/SQLite.swift
// Copyright © 2014-2015 Stephen Celis.
//
// Permission is hereby granted, free of charge, to any person obtaining a copy
// of this software and associated documentation files (the "Software"), to deal
// in the Software without restriction, including without limitation the rights
// to use, copy, modify, merge, publish, distribute, sublicense, and/or sell
// copies of the Software, and to permit persons to whom the Software is
// furnished to do so, subject to the following conditions:
//
// The above copyright notice and this permission notice shall be included in
// all copies or substantial portions of the Software.
//
// THE SOFTWARE IS PROVIDED "AS IS", WITHOUT WARRANTY OF ANY KIND, EXPRESS OR
// IMPLIED, INCLUDING BUT NOT LIMITED TO THE WARRANTIES OF MERCHANTABILITY,
// FITNESS FOR A PARTICULAR PURPOSE AND NONINFRINGEMENT. IN NO EVENT SHALL THE
// AUTHORS OR COPYRIGHT HOLDERS BE LIABLE FOR ANY CLAIM, DAMAGES OR OTHER
// LIABILITY, WHETHER IN AN ACTION OF CONTRACT, TORT OR OTHERWISE, ARISING FROM,
// OUT OF OR IN CONNECTION WITH THE SOFTWARE OR THE USE OR OTHER DEALINGS IN
// THE SOFTWARE.
//

import Foundation

extension Data : Value {

    public static var declaredDatatype: String {
        return Blob.declaredDatatype
    }

<<<<<<< HEAD
    public static func fromDatatypeValue(_ dataValue: Blob) -> NSData {
        let newBytes = UnsafeRawPointer(dataValue.bytes)
        return NSData(bytes: newBytes, length: dataValue.bytes.count)
    }

    public var datatypeValue: Blob {
        return Blob(bytes: bytes, length: self.length)
=======
    public static func fromDatatypeValue(_ dataValue: Blob) -> Data {
        return Data(bytes: dataValue.bytes)
    }

    public var datatypeValue: Blob {
        return withUnsafeBytes { Blob(bytes: $0, length: count) }
>>>>>>> 2fea2a2d
    }

}

extension Date : Value {

    public static var declaredDatatype: String {
        return String.declaredDatatype
    }

    public static func fromDatatypeValue(_ stringValue: String) -> Date {
        return dateFormatter.date(from: stringValue)!
    }

    public var datatypeValue: String {
        return dateFormatter.string(from: self)
    }

}

/// A global date formatter used to serialize and deserialize `NSDate` objects.
/// If multiple date formats are used in an application’s database(s), use a
/// custom `Value` type per additional format.
public var dateFormatter: DateFormatter = {
    let formatter = DateFormatter()
    formatter.dateFormat = "yyyy-MM-dd'T'HH:mm:ss.SSS"
    formatter.locale = Locale(identifier: "en_US_POSIX")
    formatter.timeZone = TimeZone(secondsFromGMT: 0)
    return formatter
}()

// FIXME: rdar://problem/18673897 // subscript<T>…

extension QueryType {

    public subscript(column: Expression<Data>) -> Expression<Data> {
        return namespace(column)
    }
    public subscript(column: Expression<Data?>) -> Expression<Data?> {
        return namespace(column)
    }

    public subscript(column: Expression<Date>) -> Expression<Date> {
        return namespace(column)
    }
    public subscript(column: Expression<Date?>) -> Expression<Date?> {
        return namespace(column)
    }

}

extension Row {

    public subscript(column: Expression<Data>) -> Data {
        return get(column)
    }
    public subscript(column: Expression<Data?>) -> Data? {
        return get(column)
    }

    public subscript(column: Expression<Date>) -> Date {
        return get(column)
    }
    public subscript(column: Expression<Date?>) -> Date? {
        return get(column)
    }

}<|MERGE_RESOLUTION|>--- conflicted
+++ resolved
@@ -30,22 +30,12 @@
         return Blob.declaredDatatype
     }
 
-<<<<<<< HEAD
-    public static func fromDatatypeValue(_ dataValue: Blob) -> NSData {
-        let newBytes = UnsafeRawPointer(dataValue.bytes)
-        return NSData(bytes: newBytes, length: dataValue.bytes.count)
-    }
-
-    public var datatypeValue: Blob {
-        return Blob(bytes: bytes, length: self.length)
-=======
     public static func fromDatatypeValue(_ dataValue: Blob) -> Data {
         return Data(bytes: dataValue.bytes)
     }
 
     public var datatypeValue: Blob {
         return withUnsafeBytes { Blob(bytes: $0, length: count) }
->>>>>>> 2fea2a2d
     }
 
 }
