//
// SQLite.swift
// https://github.com/stephencelis/SQLite.swift
// Copyright © 2014-2015 Stephen Celis.
//
// Permission is hereby granted, free of charge, to any person obtaining a copy
// of this software and associated documentation files (the "Software"), to deal
// in the Software without restriction, including without limitation the rights
// to use, copy, modify, merge, publish, distribute, sublicense, and/or sell
// copies of the Software, and to permit persons to whom the Software is
// furnished to do so, subject to the following conditions:
//
// The above copyright notice and this permission notice shall be included in
// all copies or substantial portions of the Software.
//
// THE SOFTWARE IS PROVIDED "AS IS", WITHOUT WARRANTY OF ANY KIND, EXPRESS OR
// IMPLIED, INCLUDING BUT NOT LIMITED TO THE WARRANTIES OF MERCHANTABILITY,
// FITNESS FOR A PARTICULAR PURPOSE AND NONINFRINGEMENT. IN NO EVENT SHALL THE
// AUTHORS OR COPYRIGHT HOLDERS BE LIABLE FOR ANY CLAIM, DAMAGES OR OTHER
// LIABILITY, WHETHER IN AN ACTION OF CONTRACT, TORT OR OTHERWISE, ARISING FROM,
// OUT OF OR IN CONNECTION WITH THE SOFTWARE OR THE USE OR OTHER DEALINGS IN
// THE SOFTWARE.
//

extension Module {
<<<<<<< HEAD
    public static func FTS5(_ config: FTS5Config) -> Module {
=======
    @discardableResult public static func FTS5(_ config: FTS5Config) -> Module {
>>>>>>> 2fea2a2d
        return Module(name: "fts5", arguments: config.arguments())
    }
}

/// Configuration for the [FTS5](https://www.sqlite.org/fts5.html) extension.
///
/// **Note:** this is currently only applicable when using SQLite.swift together with a FTS5-enabled version
/// of SQLite.
open class FTS5Config : FTSConfig {
    public enum Detail : CustomStringConvertible {
        /// store rowid, column number, term offset
        case full
        /// store rowid, column number
        case column
        /// store rowid
        case none

        public var description: String {
            switch self {
            case .full: return "full"
            case .column: return "column"
            case .none: return "none"
            }
        }
    }

    var detail: Detail?
    var contentRowId: Expressible?
    var columnSize: Int?

    override public init() {
    }

    /// [External Content Tables](https://www.sqlite.org/fts5.html#section_4_4_2)
<<<<<<< HEAD
    public func contentRowId(_ column: Expressible) -> Self {
=======
    open func contentRowId(_ column: Expressible) -> Self {
>>>>>>> 2fea2a2d
        self.contentRowId = column
        return self
    }

    /// [The Columnsize Option](https://www.sqlite.org/fts5.html#section_4_5)
<<<<<<< HEAD
    public func columnSize(_ size: Int) -> Self {
=======
    open func columnSize(_ size: Int) -> Self {
>>>>>>> 2fea2a2d
        self.columnSize = size
        return self
    }

    /// [The Detail Option](https://www.sqlite.org/fts5.html#section_4_6)
<<<<<<< HEAD
    public func detail(_ detail: Detail) -> Self {
=======
    open func detail(_ detail: Detail) -> Self {
>>>>>>> 2fea2a2d
        self.detail = detail
        return self
    }

    override func options() -> Options {
        var options = super.options()
        options.append("content_rowid", value: contentRowId)
        if let columnSize = columnSize {
            options.append("columnsize", value: Expression<Int>(value: columnSize))
        }
        options.append("detail", value: detail)
        return options
    }

    override func formatColumnDefinitions() -> [Expressible] {
        return columnDefinitions.map { definition in
            if definition.options.contains(.unindexed) {
                return " ".join([definition.0, Expression<Void>(literal: "UNINDEXED")])
            } else {
                return definition.0
            }
        }
    }
}<|MERGE_RESOLUTION|>--- conflicted
+++ resolved
@@ -23,11 +23,7 @@
 //
 
 extension Module {
-<<<<<<< HEAD
-    public static func FTS5(_ config: FTS5Config) -> Module {
-=======
     @discardableResult public static func FTS5(_ config: FTS5Config) -> Module {
->>>>>>> 2fea2a2d
         return Module(name: "fts5", arguments: config.arguments())
     }
 }
@@ -62,31 +58,19 @@
     }
 
     /// [External Content Tables](https://www.sqlite.org/fts5.html#section_4_4_2)
-<<<<<<< HEAD
-    public func contentRowId(_ column: Expressible) -> Self {
-=======
     open func contentRowId(_ column: Expressible) -> Self {
->>>>>>> 2fea2a2d
         self.contentRowId = column
         return self
     }
 
     /// [The Columnsize Option](https://www.sqlite.org/fts5.html#section_4_5)
-<<<<<<< HEAD
-    public func columnSize(_ size: Int) -> Self {
-=======
     open func columnSize(_ size: Int) -> Self {
->>>>>>> 2fea2a2d
         self.columnSize = size
         return self
     }
 
     /// [The Detail Option](https://www.sqlite.org/fts5.html#section_4_6)
-<<<<<<< HEAD
-    public func detail(_ detail: Detail) -> Self {
-=======
     open func detail(_ detail: Detail) -> Self {
->>>>>>> 2fea2a2d
         self.detail = detail
         return self
     }
