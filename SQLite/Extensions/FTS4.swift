--- conflicted
+++ resolved
@@ -141,11 +141,7 @@
 extension Connection {
 
     public func registerTokenizer(_ submoduleName: String, next: @escaping (String) -> (String, Range<String.Index>)?) throws {
-<<<<<<< HEAD
-        _ = try check(_SQLiteRegisterTokenizer(handle, Tokenizer.moduleName, submoduleName) { input, offset, length in
-=======
         try check(_SQLiteRegisterTokenizer(handle, Tokenizer.moduleName, submoduleName) { input, offset, length in
->>>>>>> 38d9b850
             let string = String(cString: input)
 
             guard let (token, range) = next(string) else { return nil }
@@ -175,22 +171,14 @@
     var isContentless: Bool = false
 
     /// Adds a column definition
-<<<<<<< HEAD
-    open func column(_ column: Expressible, _ options: [ColumnOption] = []) -> Self {
-=======
     @discardableResult open func column(_ column: Expressible, _ options: [ColumnOption] = []) -> Self {
->>>>>>> 38d9b850
         self.columnDefinitions.append((column, options))
         return self
     }
 
-<<<<<<< HEAD
-    open func columns(_ columns: [Expressible]) -> Self {
-=======
     @discardableResult open func columns(_ columns: [Expressible]) -> Self {
->>>>>>> 38d9b850
         for column in columns {
-            _ = self.column(column)
+            self.column(column)
         }
         return self
     }
@@ -229,19 +217,15 @@
 
     func options() -> Options {
         var options = Options()
-        _ = options.append(formatColumnDefinitions())
+        options.append(formatColumnDefinitions())
         if let tokenizer = tokenizer {
-            _ = options.append("tokenize", value: Expression<Void>(literal: tokenizer.description))
-        }
-<<<<<<< HEAD
-        _ = options.appendCommaSeparated("prefix", values:prefixes.sorted().map { String($0) })
-=======
+            options.append("tokenize", value: Expression<Void>(literal: tokenizer.description))
+        }
         options.appendCommaSeparated("prefix", values:prefixes.sorted().map { String($0) })
->>>>>>> 38d9b850
         if isContentless {
-            _ = options.append("content", value: "")
+            options.append("content", value: "")
         } else if let externalContentSchema = externalContentSchema {
-            _ = options.append("content", value: externalContentSchema.tableName())
+            options.append("content", value: externalContentSchema.tableName())
         }
         return options
     }
@@ -249,20 +233,12 @@
     struct Options {
         var arguments = [Expressible]()
 
-<<<<<<< HEAD
-        mutating func append(_ columns: [Expressible]) -> Options {
-=======
         @discardableResult mutating func append(_ columns: [Expressible]) -> Options {
->>>>>>> 38d9b850
             arguments.append(contentsOf: columns)
             return self
         }
 
-<<<<<<< HEAD
-        mutating func appendCommaSeparated(_ key: String, values: [String]) -> Options {
-=======
         @discardableResult mutating func appendCommaSeparated(_ key: String, values: [String]) -> Options {
->>>>>>> 38d9b850
             if values.isEmpty {
                 return self
             } else {
@@ -270,17 +246,6 @@
             }
         }
 
-<<<<<<< HEAD
-        mutating func append(_ key: String, value: CustomStringConvertible?) -> Options {
-            return append(key, value: value?.description)
-        }
-
-        mutating func append(_ key: String, value: String?) -> Options {
-            return append(key, value: value.map { Expression<String>($0) })
-        }
-
-        mutating func append(_ key: String, value: Expressible?) -> Options {
-=======
         @discardableResult mutating func append(_ key: String, value: CustomStringConvertible?) -> Options {
             return append(key, value: value?.description)
         }
@@ -290,7 +255,6 @@
         }
 
         @discardableResult mutating func append(_ key: String, value: Expressible?) -> Options {
->>>>>>> 38d9b850
             if let value = value {
                 arguments.append("=".join([Expression<Void>(literal: key), value]))
             }
@@ -366,13 +330,13 @@
     override func options() -> Options {
         var options = super.options()
         for (column, _) in (columnDefinitions.filter { $0.options.contains(.unindexed) }) {
-            _ = options.append("notindexed", value: column)
-        }
-        _ = options.append("languageid", value: languageId)
-        _ = options.append("compress", value: compressFunction)
-        _ = options.append("uncompress", value: uncompressFunction)
-        _ = options.append("matchinfo", value: matchInfo)
-        _ = options.append("order", value: order)
+            options.append("notindexed", value: column)
+        }
+        options.append("languageid", value: languageId)
+        options.append("compress", value: compressFunction)
+        options.append("uncompress", value: uncompressFunction)
+        options.append("matchinfo", value: matchInfo)
+        options.append("order", value: order)
         return options
     }
 }