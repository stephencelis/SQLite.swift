//
// SQLite.swift
// https://github.com/stephencelis/SQLite.swift
// Copyright © 2014-2015 Stephen Celis.
//
// Permission is hereby granted, free of charge, to any person obtaining a copy
// of this software and associated documentation files (the "Software"), to deal
// in the Software without restriction, including without limitation the rights
// to use, copy, modify, merge, publish, distribute, sublicense, and/or sell
// copies of the Software, and to permit persons to whom the Software is
// furnished to do so, subject to the following conditions:
//
// The above copyright notice and this permission notice shall be included in
// all copies or substantial portions of the Software.
//
// THE SOFTWARE IS PROVIDED "AS IS", WITHOUT WARRANTY OF ANY KIND, EXPRESS OR
// IMPLIED, INCLUDING BUT NOT LIMITED TO THE WARRANTIES OF MERCHANTABILITY,
// FITNESS FOR A PARTICULAR PURPOSE AND NONINFRINGEMENT. IN NO EVENT SHALL THE
// AUTHORS OR COPYRIGHT HOLDERS BE LIABLE FOR ANY CLAIM, DAMAGES OR OTHER
// LIABILITY, WHETHER IN AN ACTION OF CONTRACT, TORT OR OTHERWISE, ARISING FROM,
// OUT OF OR IN CONNECTION WITH THE SOFTWARE OR THE USE OR OTHER DEALINGS IN
// THE SOFTWARE.
//

infix operator <- : SetPrecedence

precedencegroup SetPrecedence {
    associativity: left
    higherThan: DefaultPrecedence
}

public struct Setter {
    
    let column: Expressible
    let value: Expressible
<<<<<<< HEAD
    
=======

>>>>>>> 2fea2a2d
    fileprivate init<V : Value>(column: Expression<V>, value: Expression<V>) {
        self.column = column
        self.value = value
    }
<<<<<<< HEAD
    
=======

>>>>>>> 2fea2a2d
    fileprivate init<V : Value>(column: Expression<V>, value: V) {
        self.column = column
        self.value = value
    }
<<<<<<< HEAD
    
=======

>>>>>>> 2fea2a2d
    fileprivate init<V : Value>(column: Expression<V?>, value: Expression<V>) {
        self.column = column
        self.value = value
    }
<<<<<<< HEAD
    
=======

>>>>>>> 2fea2a2d
    fileprivate init<V : Value>(column: Expression<V?>, value: Expression<V?>) {
        self.column = column
        self.value = value
    }
<<<<<<< HEAD
    
=======

>>>>>>> 2fea2a2d
    fileprivate init<V : Value>(column: Expression<V?>, value: V?) {
        self.column = column
        self.value = Expression<V?>(value: value)
    }
    
}

extension Setter : Expressible {
    
    public var expression: Expression<Void> {
        return "=".infix(column, value, wrap: false)
    }
    
}

public func <-<V : Value>(column: Expression<V>, value: Expression<V>) -> Setter {
    return Setter(column: column, value: value)
}
public func <-<V : Value>(column: Expression<V>, value: V) -> Setter {
    return Setter(column: column, value: value)
}
public func <-<V : Value>(column: Expression<V?>, value: Expression<V>) -> Setter {
    return Setter(column: column, value: value)
}
public func <-<V : Value>(column: Expression<V?>, value: Expression<V?>) -> Setter {
    return Setter(column: column, value: value)
}
public func <-<V : Value>(column: Expression<V?>, value: V?) -> Setter {
    return Setter(column: column, value: value)
}

public func +=(column: Expression<String>, value: Expression<String>) -> Setter {
    return column <- (column + value)
}
public func +=(column: Expression<String>, value: String) -> Setter {
    return column <- (column + value)
}
public func +=(column: Expression<String?>, value: Expression<String>) -> Setter {
    return column <- (column + value)
}
public func +=(column: Expression<String?>, value: Expression<String?>) -> Setter {
    return column <- (column + value)
}
public func +=(column: Expression<String?>, value: String) -> Setter {
    return column <- (column + value)
}

public func +=<V : Value>(column: Expression<V>, value: Expression<V>) -> Setter where V.Datatype : Number {
    return column <- (column + value)
}
public func +=<V : Value>(column: Expression<V>, value: V) -> Setter where V.Datatype : Number {
    return column <- (column + value)
}
public func +=<V : Value>(column: Expression<V?>, value: Expression<V>) -> Setter where V.Datatype : Number {
    return column <- (column + value)
}
public func +=<V : Value>(column: Expression<V?>, value: Expression<V?>) -> Setter where V.Datatype : Number {
    return column <- (column + value)
}
public func +=<V : Value>(column: Expression<V?>, value: V) -> Setter where V.Datatype : Number {
    return column <- (column + value)
}

public func -=<V : Value>(column: Expression<V>, value: Expression<V>) -> Setter where V.Datatype : Number {
    return column <- ((column - value))
}
public func -=<V : Value>(column: Expression<V>, value: V) -> Setter where V.Datatype : Number {
    return column <- (column - value)
}
public func -=<V : Value>(column: Expression<V?>, value: Expression<V>) -> Setter where V.Datatype : Number {
    return column <- (column - value)
}
public func -=<V : Value>(column: Expression<V?>, value: Expression<V?>) -> Setter where V.Datatype : Number {
    return column <- (column - value)
}
public func -=<V : Value>(column: Expression<V?>, value: V) -> Setter where V.Datatype : Number {
    return column <- (column - value)
}

public func *=<V : Value>(column: Expression<V>, value: Expression<V>) -> Setter where V.Datatype : Number {
    return column <- (column * value)
}
public func *=<V : Value>(column: Expression<V>, value: V) -> Setter where V.Datatype : Number {
    return column <- (column * value)
}
public func *=<V : Value>(column: Expression<V?>, value: Expression<V>) -> Setter where V.Datatype : Number {
    return column <- (column * value)
}
public func *=<V : Value>(column: Expression<V?>, value: Expression<V?>) -> Setter where V.Datatype : Number {
    return column <- (column * value)
}
public func *=<V : Value>(column: Expression<V?>, value: V) -> Setter where V.Datatype : Number {
    return column <- (column * value)
}

public func /=<V : Value>(column: Expression<V>, value: Expression<V>) -> Setter where V.Datatype : Number {
    return column <- (column / value)
}
public func /=<V : Value>(column: Expression<V>, value: V) -> Setter where V.Datatype : Number {
    return column <- (column / value)
}
public func /=<V : Value>(column: Expression<V?>, value: Expression<V>) -> Setter where V.Datatype : Number {
    return column <- (column / value)
}
public func /=<V : Value>(column: Expression<V?>, value: Expression<V?>) -> Setter where V.Datatype : Number {
    return column <- (column / value)
}
public func /=<V : Value>(column: Expression<V?>, value: V) -> Setter where V.Datatype : Number {
    return column <- (column / value)
}

public func %=<V : Value>(column: Expression<V>, value: Expression<V>) -> Setter where V.Datatype == Int64 {
    return column <- (column % value)
}
public func %=<V : Value>(column: Expression<V>, value: V) -> Setter where V.Datatype == Int64 {
    return column <- (column % value)
}
public func %=<V : Value>(column: Expression<V?>, value: Expression<V>) -> Setter where V.Datatype == Int64 {
    return column <- (column % value)
}
public func %=<V : Value>(column: Expression<V?>, value: Expression<V?>) -> Setter where V.Datatype == Int64 {
    return column <- (column % value)
}
public func %=<V : Value>(column: Expression<V?>, value: V) -> Setter where V.Datatype == Int64 {
    return column <- (column % value)
}

public func <<=<V : Value>(column: Expression<V>, value: Expression<V>) -> Setter where V.Datatype == Int64 {
    return column <- (column << value)
}
public func <<=<V : Value>(column: Expression<V>, value: V) -> Setter where V.Datatype == Int64 {
    return column <- (column << value)
}
public func <<=<V : Value>(column: Expression<V?>, value: Expression<V>) -> Setter where V.Datatype == Int64 {
    return column <- (column << value)
}
public func <<=<V : Value>(column: Expression<V?>, value: Expression<V?>) -> Setter where V.Datatype == Int64 {
    return column <- (column << value)
}
public func <<=<V : Value>(column: Expression<V?>, value: V) -> Setter where V.Datatype == Int64 {
    return column <- (column << value)
}

public func >>=<V : Value>(column: Expression<V>, value: Expression<V>) -> Setter where V.Datatype == Int64 {
    return column <- (column >> value)
}
public func >>=<V : Value>(column: Expression<V>, value: V) -> Setter where V.Datatype == Int64 {
    return column <- (column >> value)
}
public func >>=<V : Value>(column: Expression<V?>, value: Expression<V>) -> Setter where V.Datatype == Int64 {
    return column <- (column >> value)
}
public func >>=<V : Value>(column: Expression<V?>, value: Expression<V?>) -> Setter where V.Datatype == Int64 {
    return column <- (column >> value)
}
public func >>=<V : Value>(column: Expression<V?>, value: V) -> Setter where V.Datatype == Int64 {
    return column <- (column >> value)
}

public func &=<V : Value>(column: Expression<V>, value: Expression<V>) -> Setter where V.Datatype == Int64 {
    return column <- (column & value)
}
public func &=<V : Value>(column: Expression<V>, value: V) -> Setter where V.Datatype == Int64 {
    return column <- (column & value)
}
public func &=<V : Value>(column: Expression<V?>, value: Expression<V>) -> Setter where V.Datatype == Int64 {
    return column <- (column & value)
}
public func &=<V : Value>(column: Expression<V?>, value: Expression<V?>) -> Setter where V.Datatype == Int64 {
    return column <- ((column & value))
}
public func &=<V : Value>(column: Expression<V?>, value: V) -> Setter where V.Datatype == Int64 {
    return column <- (column & value)
}

public func |=<V : Value>(column: Expression<V>, value: Expression<V>) -> Setter where V.Datatype == Int64 {
    return column <- (column | value)
}
public func |=<V : Value>(column: Expression<V>, value: V) -> Setter where V.Datatype == Int64 {
    return column <- (column | value)
}
public func |=<V : Value>(column: Expression<V?>, value: Expression<V>) -> Setter where V.Datatype == Int64 {
    return column <- (column | value)
}
public func |=<V : Value>(column: Expression<V?>, value: Expression<V?>) -> Setter where V.Datatype == Int64 {
    return column <- (column | value)
}
public func |=<V : Value>(column: Expression<V?>, value: V) -> Setter where V.Datatype == Int64 {
    return column <- (column | value)
}

public func ^=<V : Value>(column: Expression<V>, value: Expression<V>) -> Setter where V.Datatype == Int64 {
    return column <- (column ^ value)
}
public func ^=<V : Value>(column: Expression<V>, value: V) -> Setter where V.Datatype == Int64 {
    return column <- (column ^ value)
}
public func ^=<V : Value>(column: Expression<V?>, value: Expression<V>) -> Setter where V.Datatype == Int64 {
    return column <- (column ^ value)
}
public func ^=<V : Value>(column: Expression<V?>, value: Expression<V?>) -> Setter where V.Datatype == Int64 {
    return column <- (column ^ value)
}
public func ^=<V : Value>(column: Expression<V?>, value: V) -> Setter where V.Datatype == Int64 {
    return column <- (column ^ value)
}

public postfix func ++<V : Value>(column: Expression<V>) -> Setter where V.Datatype == Int64 {
    return Expression<Int>(column) += 1
}
public postfix func ++<V : Value>(column: Expression<V?>) -> Setter where V.Datatype == Int64 {
    return Expression<Int>(column) += 1
}

public postfix func --<V : Value>(column: Expression<V>) -> Setter where V.Datatype == Int64 {
    return Expression<Int>(column) -= 1
}
public postfix func --<V : Value>(column: Expression<V?>) -> Setter where V.Datatype == Int64 {
    return Expression<Int>(column) -= 1
}<|MERGE_RESOLUTION|>--- conflicted
+++ resolved
@@ -30,63 +30,43 @@
 }
 
 public struct Setter {
-    
+
     let column: Expressible
     let value: Expressible
-<<<<<<< HEAD
-    
-=======
-
->>>>>>> 2fea2a2d
+
     fileprivate init<V : Value>(column: Expression<V>, value: Expression<V>) {
         self.column = column
         self.value = value
     }
-<<<<<<< HEAD
-    
-=======
-
->>>>>>> 2fea2a2d
+
     fileprivate init<V : Value>(column: Expression<V>, value: V) {
         self.column = column
         self.value = value
     }
-<<<<<<< HEAD
-    
-=======
-
->>>>>>> 2fea2a2d
+
     fileprivate init<V : Value>(column: Expression<V?>, value: Expression<V>) {
         self.column = column
         self.value = value
     }
-<<<<<<< HEAD
-    
-=======
-
->>>>>>> 2fea2a2d
+
     fileprivate init<V : Value>(column: Expression<V?>, value: Expression<V?>) {
         self.column = column
         self.value = value
     }
-<<<<<<< HEAD
-    
-=======
-
->>>>>>> 2fea2a2d
+
     fileprivate init<V : Value>(column: Expression<V?>, value: V?) {
         self.column = column
         self.value = Expression<V?>(value: value)
     }
-    
+
 }
 
 extension Setter : Expressible {
-    
+
     public var expression: Expression<Void> {
         return "=".infix(column, value, wrap: false)
     }
-    
+
 }
 
 public func <-<V : Value>(column: Expression<V>, value: Expression<V>) -> Setter {
