//
// SQLite.swift
// https://github.com/stephencelis/SQLite.swift
// Copyright © 2014-2015 Stephen Celis.
//
// Permission is hereby granted, free of charge, to any person obtaining a copy
// of this software and associated documentation files (the "Software"), to deal
// in the Software without restriction, including without limitation the rights
// to use, copy, modify, merge, publish, distribute, sublicense, and/or sell
// copies of the Software, and to permit persons to whom the Software is
// furnished to do so, subject to the following conditions:
//
// The above copyright notice and this permission notice shall be included in
// all copies or substantial portions of the Software.
//
// THE SOFTWARE IS PROVIDED "AS IS", WITHOUT WARRANTY OF ANY KIND, EXPRESS OR
// IMPLIED, INCLUDING BUT NOT LIMITED TO THE WARRANTIES OF MERCHANTABILITY,
// FITNESS FOR A PARTICULAR PURPOSE AND NONINFRINGEMENT. IN NO EVENT SHALL THE
// AUTHORS OR COPYRIGHT HOLDERS BE LIABLE FOR ANY CLAIM, DAMAGES OR OTHER
// LIABILITY, WHETHER IN AN ACTION OF CONTRACT, TORT OR OTHERWISE, ARISING FROM,
// OUT OF OR IN CONNECTION WITH THE SOFTWARE OR THE USE OR OTHER DEALINGS IN
// THE SOFTWARE.
//

extension SchemaType {

    // MARK: - DROP TABLE / VIEW / VIRTUAL TABLE

<<<<<<< HEAD
    public func drop(ifExists: Bool = false) -> String {
=======
    public func drop(_ ifExists: Bool = false) -> String {
>>>>>>> 2fea2a2d
        return drop("TABLE", tableName(), ifExists)
    }

}

extension Table {

    // MARK: - CREATE TABLE

<<<<<<< HEAD
    public func create(temporary: Bool = false, ifNotExists: Bool = false, block: (TableBuilder) -> Void) -> String {
=======
    public func create(_ temporary: Bool = false, ifNotExists: Bool = false, block: (TableBuilder) -> Void) -> String {
>>>>>>> 2fea2a2d
        let builder = TableBuilder()

        block(builder)

        let clauses: [Expressible?] = [
            create(Table.identifier, tableName(), temporary ? .Temporary : nil, ifNotExists),
            "".wrap(builder.definitions) as Expression<Void>
        ]

        return " ".join(clauses.flatMap { $0 }).asSQL()
    }

    public func create(_ query: QueryType, temporary: Bool = false, ifNotExists: Bool = false) -> String {
        let clauses: [Expressible?] = [
            create(Table.identifier, tableName(), temporary ? .Temporary : nil, ifNotExists),
            Expression<Void>(literal: "AS"),
            query
        ]

        return " ".join(clauses.flatMap { $0 }).asSQL()
    }

    // MARK: - ALTER TABLE … ADD COLUMN

    public func addColumn<V : Value>(_ name: Expression<V>, check: Expression<Bool>? = nil, defaultValue: V) -> String {
        return addColumn(definition(name, V.declaredDatatype, nil, false, false, check, defaultValue, nil, nil))
    }

    public func addColumn<V : Value>(_ name: Expression<V>, check: Expression<Bool?>, defaultValue: V) -> String {
        return addColumn(definition(name, V.declaredDatatype, nil, false, false, check, defaultValue, nil, nil))
    }

    public func addColumn<V : Value>(_ name: Expression<V?>, check: Expression<Bool>? = nil, defaultValue: V? = nil) -> String {
        return addColumn(definition(name, V.declaredDatatype, nil, true, false, check, defaultValue, nil, nil))
    }

    public func addColumn<V : Value>(_ name: Expression<V?>, check: Expression<Bool?>, defaultValue: V? = nil) -> String {
        return addColumn(definition(name, V.declaredDatatype, nil, true, false, check, defaultValue, nil, nil))
    }

    public func addColumn<V : Value>(_ name: Expression<V>, unique: Bool = false, check: Expression<Bool>? = nil, references table: QueryType, _ other: Expression<V>) -> String where V.Datatype == Int64 {
        return addColumn(definition(name, V.declaredDatatype, nil, false, unique, check, nil, (table, other), nil))
    }

    public func addColumn<V : Value>(_ name: Expression<V>, unique: Bool = false, check: Expression<Bool?>, references table: QueryType, _ other: Expression<V>) -> String where V.Datatype == Int64 {
        return addColumn(definition(name, V.declaredDatatype, nil, false, unique, check, nil, (table, other), nil))
    }

    public func addColumn<V : Value>(_ name: Expression<V?>, unique: Bool = false, check: Expression<Bool>? = nil, references table: QueryType, _ other: Expression<V>) -> String where V.Datatype == Int64 {
        return addColumn(definition(name, V.declaredDatatype, nil, true, unique, check, nil, (table, other), nil))
    }

    public func addColumn<V : Value>(_ name: Expression<V?>, unique: Bool = false, check: Expression<Bool?>, references table: QueryType, _ other: Expression<V>) -> String where V.Datatype == Int64 {
        return addColumn(definition(name, V.declaredDatatype, nil, true, unique, check, nil, (table, other), nil))
    }

    public func addColumn<V : Value>(_ name: Expression<V>, check: Expression<Bool>? = nil, defaultValue: V, collate: Collation) -> String where V.Datatype == String {
        return addColumn(definition(name, V.declaredDatatype, nil, false, false, check, defaultValue, nil, collate))
    }

    public func addColumn<V : Value>(_ name: Expression<V>, check: Expression<Bool?>, defaultValue: V, collate: Collation) -> String where V.Datatype == String {
        return addColumn(definition(name, V.declaredDatatype, nil, false, false, check, defaultValue, nil, collate))
    }

    public func addColumn<V : Value>(_ name: Expression<V?>, check: Expression<Bool>? = nil, defaultValue: V? = nil, collate: Collation) -> String where V.Datatype == String {
        return addColumn(definition(name, V.declaredDatatype, nil, true, false, check, defaultValue, nil, collate))
    }

    public func addColumn<V : Value>(_ name: Expression<V?>, check: Expression<Bool?>, defaultValue: V? = nil, collate: Collation) -> String where V.Datatype == String {
        return addColumn(definition(name, V.declaredDatatype, nil, true, false, check, defaultValue, nil, collate))
    }

    fileprivate func addColumn(_ expression: Expressible) -> String {
        return " ".join([
            Expression<Void>(literal: "ALTER TABLE"),
            tableName(),
            Expression<Void>(literal: "ADD COLUMN"),
            expression
        ]).asSQL()
    }

    // MARK: - ALTER TABLE … RENAME TO

<<<<<<< HEAD
    public func rename(_ to: Table) -> String {
        return rename(to: to)
=======
    public func rename(table to: Table) -> String {
        return rename(to)
>>>>>>> 2fea2a2d
    }

    // MARK: - CREATE INDEX

    public func createIndex(_ columns: Expressible...) -> String {
        return createIndex(columns)
    }

    public func createIndex(_ columns: [Expressible], unique: Bool = false, ifNotExists: Bool = false) -> String {
        let clauses: [Expressible?] = [
            create("INDEX", indexName(columns), unique ? .Unique : nil, ifNotExists),
            Expression<Void>(literal: "ON"),
            tableName(isQualified: false),
            "".wrap(columns) as Expression<Void>
        ]

        return " ".join(clauses.flatMap { $0 }).asSQL()
    }

    // MARK: - DROP INDEX

    public func dropIndex(_ columns: Expressible...) -> String {
        return dropIndex(columns)
    }

    public func dropIndex(_ columns: [Expressible], ifExists: Bool = false) -> String {
        return drop("INDEX", indexName(columns), ifExists)
    }

    fileprivate func indexName(_ columns: [Expressible]) -> Expressible {
        let string = (["index", clauses.from.name, "on"] + columns.map { $0.expression.template }).joined(separator: " ").lowercased()

        let index = string.characters.reduce("") { underscored, character in
            guard character != "\"" else {
                return underscored
            }
            guard "a"..."z" ~= character || "0"..."9" ~= character else {
                return underscored + "_"
            }
            return underscored + String(character)
        }

        return database(namespace: index)
    }

}

extension View {

    // MARK: - CREATE VIEW

    public func create(_ query: QueryType, temporary: Bool = false, ifNotExists: Bool = false) -> String {
        let clauses: [Expressible?] = [
            create(View.identifier, tableName(), temporary ? .Temporary : nil, ifNotExists),
            Expression<Void>(literal: "AS"),
            query
        ]

        return " ".join(clauses.flatMap { $0 }).asSQL()
    }

    // MARK: - DROP VIEW

<<<<<<< HEAD
    public func drop(ifExists: Bool = false) -> String {
=======
    public func drop(_ ifExists: Bool = false) -> String {
>>>>>>> 2fea2a2d
        return drop("VIEW", tableName(), ifExists)
    }

}

extension VirtualTable {

    // MARK: - CREATE VIRTUAL TABLE

    public func create(_ using: Module, ifNotExists: Bool = false) -> String {
        let clauses: [Expressible?] = [
            create(VirtualTable.identifier, tableName(), nil, ifNotExists),
            Expression<Void>(literal: "USING"),
            using
        ]

        return " ".join(clauses.flatMap { $0 }).asSQL()
    }

    // MARK: - ALTER TABLE … RENAME TO

<<<<<<< HEAD
    public func rename(_ to: VirtualTable) -> String {
        return rename(to: to)
=======
    public func rename(virtualTable to: VirtualTable) -> String {
        return rename(to)
>>>>>>> 2fea2a2d
    }

}

public final class TableBuilder {

    fileprivate var definitions = [Expressible]()

    public func column<V : Value>(_ name: Expression<V>, unique: Bool = false, check: Expression<Bool>? = nil, defaultValue: Expression<V>? = nil) {
        column(name, V.declaredDatatype, nil, false, unique, check, defaultValue, nil, nil)
    }

    public func column<V : Value>(_ name: Expression<V>, unique: Bool = false, check: Expression<Bool>? = nil, defaultValue: V) {
        column(name, V.declaredDatatype, nil, false, unique, check, defaultValue, nil, nil)
    }

    public func column<V : Value>(_ name: Expression<V>, unique: Bool = false, check: Expression<Bool?>, defaultValue: Expression<V>? = nil) {
        column(name, V.declaredDatatype, nil, false, unique, check, defaultValue, nil, nil)
    }

    public func column<V : Value>(_ name: Expression<V>, unique: Bool = false, check: Expression<Bool?>, defaultValue: V) {
        column(name, V.declaredDatatype, nil, false, unique, check, defaultValue, nil, nil)
    }

    public func column<V : Value>(_ name: Expression<V?>, unique: Bool = false, check: Expression<Bool>? = nil, defaultValue: Expression<V>? = nil) {
        column(name, V.declaredDatatype, nil, true, unique, check, defaultValue, nil, nil)
    }

    public func column<V : Value>(_ name: Expression<V?>, unique: Bool = false, check: Expression<Bool>? = nil, defaultValue: Expression<V?>) {
        column(name, V.declaredDatatype, nil, true, unique, check, defaultValue, nil, nil)
    }

    public func column<V : Value>(_ name: Expression<V?>, unique: Bool = false, check: Expression<Bool>? = nil, defaultValue: V) {
        column(name, V.declaredDatatype, nil, true, unique, check, defaultValue, nil, nil)
    }

    public func column<V : Value>(_ name: Expression<V?>, unique: Bool = false, check: Expression<Bool?>, defaultValue: Expression<V>? = nil) {
        column(name, V.declaredDatatype, nil, true, unique, check, defaultValue, nil, nil)
    }

    public func column<V : Value>(_ name: Expression<V?>, unique: Bool = false, check: Expression<Bool?>, defaultValue: Expression<V?>) {
        column(name, V.declaredDatatype, nil, true, unique, check, defaultValue, nil, nil)
    }

    public func column<V : Value>(_ name: Expression<V?>, unique: Bool = false, check: Expression<Bool?>, defaultValue: V) {
        column(name, V.declaredDatatype, nil, true, unique, check, defaultValue, nil, nil)
    }

    public func column<V : Value>(_ name: Expression<V>, primaryKey: Bool, check: Expression<Bool>? = nil, defaultValue: Expression<V>? = nil) {
        column(name, V.declaredDatatype, primaryKey ? .default : nil, false, false, check, defaultValue, nil, nil)
    }

    public func column<V : Value>(_ name: Expression<V>, primaryKey: Bool, check: Expression<Bool?>, defaultValue: Expression<V>? = nil) {
        column(name, V.declaredDatatype, primaryKey ? .default : nil, false, false, check, defaultValue, nil, nil)
    }

    public func column<V : Value>(_ name: Expression<V>, primaryKey: PrimaryKey, check: Expression<Bool>? = nil) where V.Datatype == Int64 {
        column(name, V.declaredDatatype, primaryKey, false, false, check, nil, nil, nil)
    }

    public func column<V : Value>(_ name: Expression<V>, primaryKey: PrimaryKey, check: Expression<Bool?>) where V.Datatype == Int64 {
        column(name, V.declaredDatatype, primaryKey, false, false, check, nil, nil, nil)
    }

    public func column<V : Value>(_ name: Expression<V>, unique: Bool = false, check: Expression<Bool>? = nil, references table: QueryType, _ other: Expression<V>) where V.Datatype == Int64 {
        column(name, V.declaredDatatype, nil, false, unique, check, nil, (table, other), nil)
    }

    public func column<V : Value>(_ name: Expression<V>, unique: Bool = false, check: Expression<Bool?>, references table: QueryType, _ other: Expression<V>) where V.Datatype == Int64 {
        column(name, V.declaredDatatype, nil, false, unique, check, nil, (table, other), nil)
    }

    public func column<V : Value>(_ name: Expression<V?>, unique: Bool = false, check: Expression<Bool>? = nil, references table: QueryType, _ other: Expression<V>) where V.Datatype == Int64 {
        column(name, V.declaredDatatype, nil, true, unique, check, nil, (table, other), nil)
    }

    public func column<V : Value>(_ name: Expression<V?>, unique: Bool = false, check: Expression<Bool?>, references table: QueryType, _ other: Expression<V>) where V.Datatype == Int64 {
        column(name, V.declaredDatatype, nil, true, unique, check, nil, (table, other), nil)
    }

    public func column<V : Value>(_ name: Expression<V>, unique: Bool = false, check: Expression<Bool>? = nil, defaultValue: Expression<V>? = nil, collate: Collation) where V.Datatype == String {
        column(name, V.declaredDatatype, nil, false, unique, check, defaultValue, nil, collate)
    }

    public func column<V : Value>(_ name: Expression<V>, unique: Bool = false, check: Expression<Bool>? = nil, defaultValue: V, collate: Collation) where V.Datatype == String {
        column(name, V.declaredDatatype, nil, false, unique, check, defaultValue, nil, collate)
    }

    public func column<V : Value>(_ name: Expression<V>, unique: Bool = false, check: Expression<Bool?>, defaultValue: Expression<V>? = nil, collate: Collation) where V.Datatype == String {
        column(name, V.declaredDatatype, nil, false, unique, check, defaultValue, nil, collate)
    }

    public func column<V : Value>(_ name: Expression<V>, unique: Bool = false, check: Expression<Bool?>, defaultValue: V, collate: Collation) where V.Datatype == String {
        column(name, V.declaredDatatype, nil, false, unique, check, defaultValue, nil, collate)
    }

    public func column<V : Value>(_ name: Expression<V?>, unique: Bool = false, check: Expression<Bool>? = nil, defaultValue: Expression<V>? = nil, collate: Collation) where V.Datatype == String {
        column(name, V.declaredDatatype, nil, false, unique, check, defaultValue, nil, collate)
    }

    public func column<V : Value>(_ name: Expression<V?>, unique: Bool = false, check: Expression<Bool>? = nil, defaultValue: Expression<V?>, collate: Collation) where V.Datatype == String {
        column(name, V.declaredDatatype, nil, false, unique, check, defaultValue, nil, collate)
    }

    public func column<V : Value>(_ name: Expression<V?>, unique: Bool = false, check: Expression<Bool>? = nil, defaultValue: V, collate: Collation) where V.Datatype == String {
        column(name, V.declaredDatatype, nil, false, unique, check, defaultValue, nil, collate)
    }

    public func column<V : Value>(_ name: Expression<V?>, unique: Bool = false, check: Expression<Bool?>, defaultValue: Expression<V>? = nil, collate: Collation) where V.Datatype == String {
        column(name, V.declaredDatatype, nil, false, unique, check, defaultValue, nil, collate)
    }

    public func column<V : Value>(_ name: Expression<V?>, unique: Bool = false, check: Expression<Bool?>, defaultValue: Expression<V?>, collate: Collation) where V.Datatype == String {
        column(name, V.declaredDatatype, nil, false, unique, check, defaultValue, nil, collate)
    }

    public func column<V : Value>(_ name: Expression<V?>, unique: Bool = false, check: Expression<Bool?>, defaultValue: V, collate: Collation) where V.Datatype == String {
        column(name, V.declaredDatatype, nil, false, unique, check, defaultValue, nil, collate)
    }

    fileprivate func column(_ name: Expressible, _ datatype: String, _ primaryKey: PrimaryKey?, _ null: Bool, _ unique: Bool, _ check: Expressible?, _ defaultValue: Expressible?, _ references: (QueryType, Expressible)?, _ collate: Collation?) {
        definitions.append(definition(name, datatype, primaryKey, null, unique, check, defaultValue, references, collate))
    }

    // MARK: -

    public func primaryKey<T : Value>(_ column: Expression<T>) {
        primaryKey([column])
    }

    public func primaryKey<T : Value, U : Value>(_ compositeA: Expression<T>, _ b: Expression<U>) {
        primaryKey([compositeA, b])
    }

    public func primaryKey<T : Value, U : Value, V : Value>(_ compositeA: Expression<T>, _ b: Expression<U>, _ c: Expression<V>) {
        primaryKey([compositeA, b, c])
    }

    fileprivate func primaryKey(_ composite: [Expressible]) {
        definitions.append("PRIMARY KEY".prefix(composite))
    }

    public func unique(_ columns: Expressible...) {
        unique(columns)
    }

    public func unique(_ columns: [Expressible]) {
        definitions.append("UNIQUE".prefix(columns))
    }

    public func check(_ condition: Expression<Bool>) {
        check(Expression<Bool?>(condition))
    }

    public func check(_ condition: Expression<Bool?>) {
        definitions.append("CHECK".prefix(condition))
    }

    public enum Dependency: String {

        case NoAction = "NO ACTION"

        case Restrict = "RESTRICT"

        case SetNull = "SET NULL"

        case SetDefault = "SET DEFAULT"

        case Cascade = "CASCADE"
        
    }

    public func foreignKey<T : Value>(_ column: Expression<T>, references table: QueryType, _ other: Expression<T>, update: Dependency? = nil, delete: Dependency? = nil) {
        foreignKey(column, (table, other), update, delete)
    }

    public func foreignKey<T : Value>(_ column: Expression<T?>, references table: QueryType, _ other: Expression<T>, update: Dependency? = nil, delete: Dependency? = nil) {
        foreignKey(column, (table, other), update, delete)
    }

    public func foreignKey<T : Value, U : Value>(_ composite: (Expression<T>, Expression<U>), references table: QueryType, _ other: (Expression<T>, Expression<U>), update: Dependency? = nil, delete: Dependency? = nil) {
        let composite = ", ".join([composite.0, composite.1])
        let references = (table, ", ".join([other.0, other.1]))

        foreignKey(composite, references, update, delete)
    }

    public func foreignKey<T : Value, U : Value, V : Value>(_ composite: (Expression<T>, Expression<U>, Expression<V>), references table: QueryType, _ other: (Expression<T>, Expression<U>, Expression<V>), update: Dependency? = nil, delete: Dependency? = nil) {
        let composite = ", ".join([composite.0, composite.1, composite.2])
        let references = (table, ", ".join([other.0, other.1, other.2]))

        foreignKey(composite, references, update, delete)
    }

    fileprivate func foreignKey(_ column: Expressible, _ references: (QueryType, Expressible), _ update: Dependency?, _ delete: Dependency?) {
        let clauses: [Expressible?] = [
            "FOREIGN KEY".prefix(column),
            reference(references),
            update.map { Expression<Void>(literal: "ON UPDATE \($0.rawValue)") },
            delete.map { Expression<Void>(literal: "ON DELETE \($0.rawValue)") }
        ]

        definitions.append(" ".join(clauses.flatMap { $0 }))
    }

}

public enum PrimaryKey {

    case `default`

    case autoincrement

}

public struct Module {

    fileprivate let name: String

    fileprivate let arguments: [Expressible]

    public init(_ name: String, _ arguments: [Expressible]) {
        self.init(name: name.quote(), arguments: arguments)
    }

    init(name: String, arguments: [Expressible]) {
        self.name = name
        self.arguments = arguments
    }

}

extension Module : Expressible {

    public var expression: Expression<Void> {
        return name.wrap(arguments)
    }

}

// MARK: - Private

fileprivate extension QueryType {

    func create(_ identifier: String, _ name: Expressible, _ modifier: Modifier?, _ ifNotExists: Bool) -> Expressible {
        let clauses: [Expressible?] = [
            Expression<Void>(literal: "CREATE"),
            modifier.map { Expression<Void>(literal: $0.rawValue) },
            Expression<Void>(literal: identifier),
            ifNotExists ? Expression<Void>(literal: "IF NOT EXISTS") : nil,
            name
        ]

        return " ".join(clauses.flatMap { $0 })
    }

<<<<<<< HEAD
    func rename(to: Self) -> String {
=======
    func rename(_ to: Self) -> String {
>>>>>>> 2fea2a2d
        return " ".join([
            Expression<Void>(literal: "ALTER TABLE"),
            tableName(),
            Expression<Void>(literal: "RENAME TO"),
            Expression<Void>(to.clauses.from.name)
        ]).asSQL()
    }

    func drop(_ identifier: String, _ name: Expressible, _ ifExists: Bool) -> String {
        let clauses: [Expressible?] = [
            Expression<Void>(literal: "DROP \(identifier)"),
            ifExists ? Expression<Void>(literal: "IF EXISTS") : nil,
            name
        ]

        return " ".join(clauses.flatMap { $0 }).asSQL()
    }

}

<<<<<<< HEAD
fileprivate func definition(_ column: Expressible, _ datatype: String, _ primaryKey: PrimaryKey?, _ null: Bool, _ unique: Bool, _ check: Expressible?, _ defaultValue: Expressible?, _ references: (QueryType, Expressible)?, _ collate: Collation?) -> Expressible {
=======
private func definition(_ column: Expressible, _ datatype: String, _ primaryKey: PrimaryKey?, _ null: Bool, _ unique: Bool, _ check: Expressible?, _ defaultValue: Expressible?, _ references: (QueryType, Expressible)?, _ collate: Collation?) -> Expressible {
>>>>>>> 2fea2a2d
    let clauses: [Expressible?] = [
        column,
        Expression<Void>(literal: datatype),
        primaryKey.map { Expression<Void>(literal: $0 == .autoincrement ? "PRIMARY KEY AUTOINCREMENT" : "PRIMARY KEY") },
        null ? nil : Expression<Void>(literal: "NOT NULL"),
        unique ? Expression<Void>(literal: "UNIQUE") : nil,
        check.map { " ".join([Expression<Void>(literal: "CHECK"), $0]) },
        defaultValue.map { "DEFAULT".prefix($0) },
        references.map(reference),
        collate.map { " ".join([Expression<Void>(literal: "COLLATE"), $0]) }
    ]

    return " ".join(clauses.flatMap { $0 })
}

<<<<<<< HEAD
fileprivate func reference(_ primary: (QueryType, Expressible)) -> Expressible {
=======
private func reference(_ primary: (QueryType, Expressible)) -> Expressible {
>>>>>>> 2fea2a2d
    return " ".join([
        Expression<Void>(literal: "REFERENCES"),
        primary.0.tableName(isQualified: false),
        "".wrap(primary.1) as Expression<Void>
    ])
}

fileprivate enum Modifier : String {

    case Unique = "UNIQUE"

    case Temporary = "TEMPORARY"

}<|MERGE_RESOLUTION|>--- conflicted
+++ resolved
@@ -26,11 +26,7 @@
 
     // MARK: - DROP TABLE / VIEW / VIRTUAL TABLE
 
-<<<<<<< HEAD
-    public func drop(ifExists: Bool = false) -> String {
-=======
     public func drop(_ ifExists: Bool = false) -> String {
->>>>>>> 2fea2a2d
         return drop("TABLE", tableName(), ifExists)
     }
 
@@ -40,11 +36,7 @@
 
     // MARK: - CREATE TABLE
 
-<<<<<<< HEAD
-    public func create(temporary: Bool = false, ifNotExists: Bool = false, block: (TableBuilder) -> Void) -> String {
-=======
     public func create(_ temporary: Bool = false, ifNotExists: Bool = false, block: (TableBuilder) -> Void) -> String {
->>>>>>> 2fea2a2d
         let builder = TableBuilder()
 
         block(builder)
@@ -128,13 +120,8 @@
 
     // MARK: - ALTER TABLE … RENAME TO
 
-<<<<<<< HEAD
-    public func rename(_ to: Table) -> String {
-        return rename(to: to)
-=======
     public func rename(table to: Table) -> String {
         return rename(to)
->>>>>>> 2fea2a2d
     }
 
     // MARK: - CREATE INDEX
@@ -198,11 +185,7 @@
 
     // MARK: - DROP VIEW
 
-<<<<<<< HEAD
-    public func drop(ifExists: Bool = false) -> String {
-=======
     public func drop(_ ifExists: Bool = false) -> String {
->>>>>>> 2fea2a2d
         return drop("VIEW", tableName(), ifExists)
     }
 
@@ -224,13 +207,8 @@
 
     // MARK: - ALTER TABLE … RENAME TO
 
-<<<<<<< HEAD
-    public func rename(_ to: VirtualTable) -> String {
-        return rename(to: to)
-=======
     public func rename(virtualTable to: VirtualTable) -> String {
         return rename(to)
->>>>>>> 2fea2a2d
     }
 
 }
@@ -473,7 +451,7 @@
 
 // MARK: - Private
 
-fileprivate extension QueryType {
+private extension QueryType {
 
     func create(_ identifier: String, _ name: Expressible, _ modifier: Modifier?, _ ifNotExists: Bool) -> Expressible {
         let clauses: [Expressible?] = [
@@ -487,11 +465,7 @@
         return " ".join(clauses.flatMap { $0 })
     }
 
-<<<<<<< HEAD
-    func rename(to: Self) -> String {
-=======
     func rename(_ to: Self) -> String {
->>>>>>> 2fea2a2d
         return " ".join([
             Expression<Void>(literal: "ALTER TABLE"),
             tableName(),
@@ -512,11 +486,7 @@
 
 }
 
-<<<<<<< HEAD
-fileprivate func definition(_ column: Expressible, _ datatype: String, _ primaryKey: PrimaryKey?, _ null: Bool, _ unique: Bool, _ check: Expressible?, _ defaultValue: Expressible?, _ references: (QueryType, Expressible)?, _ collate: Collation?) -> Expressible {
-=======
 private func definition(_ column: Expressible, _ datatype: String, _ primaryKey: PrimaryKey?, _ null: Bool, _ unique: Bool, _ check: Expressible?, _ defaultValue: Expressible?, _ references: (QueryType, Expressible)?, _ collate: Collation?) -> Expressible {
->>>>>>> 2fea2a2d
     let clauses: [Expressible?] = [
         column,
         Expression<Void>(literal: datatype),
@@ -532,11 +502,7 @@
     return " ".join(clauses.flatMap { $0 })
 }
 
-<<<<<<< HEAD
-fileprivate func reference(_ primary: (QueryType, Expressible)) -> Expressible {
-=======
 private func reference(_ primary: (QueryType, Expressible)) -> Expressible {
->>>>>>> 2fea2a2d
     return " ".join([
         Expression<Void>(literal: "REFERENCES"),
         primary.0.tableName(isQualified: false),
@@ -544,7 +510,7 @@
     ])
 }
 
-fileprivate enum Modifier : String {
+private enum Modifier : String {
 
     case Unique = "UNIQUE"
 
