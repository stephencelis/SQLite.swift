//
// SQLite.swift
// https://github.com/stephencelis/SQLite.swift
// Copyright © 2014-2015 Stephen Celis.
//
// Permission is hereby granted, free of charge, to any person obtaining a copy
// of this software and associated documentation files (the "Software"), to deal
// in the Software without restriction, including without limitation the rights
// to use, copy, modify, merge, publish, distribute, sublicense, and/or sell
// copies of the Software, and to permit persons to whom the Software is
// furnished to do so, subject to the following conditions:
//
// The above copyright notice and this permission notice shall be included in
// all copies or substantial portions of the Software.
//
// THE SOFTWARE IS PROVIDED "AS IS", WITHOUT WARRANTY OF ANY KIND, EXPRESS OR
// IMPLIED, INCLUDING BUT NOT LIMITED TO THE WARRANTIES OF MERCHANTABILITY,
// FITNESS FOR A PARTICULAR PURPOSE AND NONINFRINGEMENT. IN NO EVENT SHALL THE
// AUTHORS OR COPYRIGHT HOLDERS BE LIABLE FOR ANY CLAIM, DAMAGES OR OTHER
// LIABILITY, WHETHER IN AN ACTION OF CONTRACT, TORT OR OTHERWISE, ARISING FROM,
// OUT OF OR IN CONNECTION WITH THE SOFTWARE OR THE USE OR OTHER DEALINGS IN
// THE SOFTWARE.
//

public extension Connection {

    /// Creates or redefines a custom SQL function.
    ///
    /// - Parameters:
    ///
    ///   - function: The name of the function to create or redefine.
    ///
    ///   - deterministic: Whether or not the function is deterministic (_i.e._
    ///     the function always returns the same result for a given input).
    ///
    ///     Default: `false`
    ///
    ///   - block: A block of code to run when the function is called.
    ///     The assigned types must be explicit.
    ///
    /// - Returns: A closure returning an SQL expression to call the function.
    public func createFunction<Z : Value>(_ function: String, deterministic: Bool = false, _ block: @escaping () -> Z) throws -> (() -> Expression<Z>) {
        let fn = try createFunction(function, 0, deterministic) { _ in block() }
        return { fn([]) }
    }

    public func createFunction<Z : Value>(_ function: String, deterministic: Bool = false, _ block: @escaping () -> Z?) throws -> (() -> Expression<Z?>) {
        let fn = try createFunction(function, 0, deterministic) { _ in block() }
        return { fn([]) }
    }

    // MARK: -

    public func createFunction<Z : Value, A : Value>(_ function: String, deterministic: Bool = false, _ block: @escaping (A) -> Z) throws -> ((Expression<A>) -> Expression<Z>) {
        let fn = try createFunction(function, 1, deterministic) { args in block(value(args[0])) }
        return { arg in fn([arg]) }
    }

<<<<<<< HEAD
    public func createFunction<Z : Value, A : Value>(function: String, deterministic: Bool = false, _ block: @escaping (A?) -> Z) throws -> ((Expression<A?>) -> Expression<Z>) {
=======
    public func createFunction<Z : Value, A : Value>(_ function: String, deterministic: Bool = false, _ block: @escaping (A?) -> Z) throws -> ((Expression<A?>) -> Expression<Z>) {
>>>>>>> 2fea2a2d
        let fn = try createFunction(function, 1, deterministic) { args in block(args[0].map(value)) }
        return { arg in fn([arg]) }
    }

<<<<<<< HEAD
    public func createFunction<Z : Value, A : Value>(function: String, deterministic: Bool = false, _ block: @escaping (A) -> Z?) throws -> ((Expression<A>) -> Expression<Z?>) {
=======
    public func createFunction<Z : Value, A : Value>(_ function: String, deterministic: Bool = false, _ block: @escaping (A) -> Z?) throws -> ((Expression<A>) -> Expression<Z?>) {
>>>>>>> 2fea2a2d
        let fn = try createFunction(function, 1, deterministic) { args in block(value(args[0])) }
        return { arg in fn([arg]) }
    }

<<<<<<< HEAD
    public func createFunction<Z : Value, A : Value>(function: String, deterministic: Bool = false, _ block: @escaping (A?) -> Z?) throws -> ((Expression<A?>) -> Expression<Z?>) {
=======
    public func createFunction<Z : Value, A : Value>(_ function: String, deterministic: Bool = false, _ block: @escaping (A?) -> Z?) throws -> ((Expression<A?>) -> Expression<Z?>) {
>>>>>>> 2fea2a2d
        let fn = try createFunction(function, 1, deterministic) { args in block(args[0].map(value)) }
        return { arg in fn([arg]) }
    }

    // MARK: -

    public func createFunction<Z : Value, A : Value, B : Value>(_ function: String, deterministic: Bool = false, _ block: @escaping (A, B) -> Z) throws -> (Expression<A>, Expression<B>) -> Expression<Z> {
        let fn = try createFunction(function, 1, deterministic) { args in block(value(args[0]), value(args[1])) }
        return { a, b in fn([a, b]) }
    }

    public func createFunction<Z : Value, A : Value, B : Value>(_ function: String, deterministic: Bool = false, _ block: @escaping (A?, B) -> Z) throws -> (Expression<A?>, Expression<B>) -> Expression<Z> {
        let fn = try createFunction(function, 1, deterministic) { args in block(args[0].map(value), value(args[1])) }
        return { a, b in fn([a, b]) }
    }

    public func createFunction<Z : Value, A : Value, B : Value>(_ function: String, deterministic: Bool = false, _ block: @escaping (A, B?) -> Z) throws -> (Expression<A>, Expression<B?>) -> Expression<Z> {
        let fn = try createFunction(function, 1, deterministic) { args in block(value(args[0]), args[1].map(value)) }
        return { a, b in fn([a, b]) }
    }

    public func createFunction<Z : Value, A : Value, B : Value>(_ function: String, deterministic: Bool = false, _ block: @escaping (A, B) -> Z?) throws -> (Expression<A>, Expression<B>) -> Expression<Z?> {
        let fn = try createFunction(function, 1, deterministic) { args in block(value(args[0]), value(args[1])) }
        return { a, b in fn([a, b]) }
    }

    public func createFunction<Z : Value, A : Value, B : Value>(_ function: String, deterministic: Bool = false, _ block: @escaping (A?, B?) -> Z) throws -> (Expression<A?>, Expression<B?>) -> Expression<Z> {
        let fn = try createFunction(function, 1, deterministic) { args in block(args[0].map(value), args[1].map(value)) }
        return { a, b in fn([a, b]) }
    }

    public func createFunction<Z : Value, A : Value, B : Value>(_ function: String, deterministic: Bool = false, _ block: @escaping (A?, B) -> Z?) throws -> (Expression<A?>, Expression<B>) -> Expression<Z?> {
        let fn = try createFunction(function, 1, deterministic) { args in block(args[0].map(value), value(args[1])) }
        return { a, b in fn([a, b]) }
    }

    public func createFunction<Z : Value, A : Value, B : Value>(_ function: String, deterministic: Bool = false, _ block: @escaping (A, B?) -> Z?) throws -> (Expression<A>, Expression<B?>) -> Expression<Z?> {
        let fn = try createFunction(function, 1, deterministic) { args in block(value(args[0]), args[1].map(value)) }
        return { a, b in fn([a, b]) }
    }

    public func createFunction<Z : Value, A : Value, B : Value>(_ function: String, deterministic: Bool = false, _ block: @escaping (A?, B?) -> Z?) throws -> (Expression<A?>, Expression<B?>) -> Expression<Z?> {
        let fn = try createFunction(function, 1, deterministic) { args in block(args[0].map(value), args[1].map(value)) }
        return { a, b in fn([a, b]) }
    }

    // MARK: -

<<<<<<< HEAD
    private func createFunction<Z : Value>(_ function: String, _ argumentCount: UInt, _ deterministic: Bool, _ block:
        @escaping ([Binding?]) -> Z) throws -> (([Expressible]) -> Expression<Z>) {
=======
    fileprivate func createFunction<Z : Value>(_ function: String, _ argumentCount: UInt, _ deterministic: Bool, _ block: @escaping ([Binding?]) -> Z) throws -> (([Expressible]) -> Expression<Z>) {
>>>>>>> 2fea2a2d
        createFunction(function, argumentCount: argumentCount, deterministic: deterministic) { arguments in
            block(arguments).datatypeValue
        }
        return { arguments in
            function.quote().wrap(", ".join(arguments))
        }
    }

<<<<<<< HEAD
    private func createFunction<Z : Value>(_ function: String, _ argumentCount: UInt, _ deterministic: Bool, _ block: @escaping ([Binding?]) -> Z?) throws -> (([Expressible]) -> Expression<Z?>) {
=======
    fileprivate func createFunction<Z : Value>(_ function: String, _ argumentCount: UInt, _ deterministic: Bool, _ block: @escaping ([Binding?]) -> Z?) throws -> (([Expressible]) -> Expression<Z?>) {
>>>>>>> 2fea2a2d
        createFunction(function, argumentCount: argumentCount, deterministic: deterministic) { arguments in
            block(arguments)?.datatypeValue
        }
        return { arguments in
            function.quote().wrap(", ".join(arguments))
        }
    }

}<|MERGE_RESOLUTION|>--- conflicted
+++ resolved
@@ -56,29 +56,17 @@
         return { arg in fn([arg]) }
     }
 
-<<<<<<< HEAD
-    public func createFunction<Z : Value, A : Value>(function: String, deterministic: Bool = false, _ block: @escaping (A?) -> Z) throws -> ((Expression<A?>) -> Expression<Z>) {
-=======
     public func createFunction<Z : Value, A : Value>(_ function: String, deterministic: Bool = false, _ block: @escaping (A?) -> Z) throws -> ((Expression<A?>) -> Expression<Z>) {
->>>>>>> 2fea2a2d
         let fn = try createFunction(function, 1, deterministic) { args in block(args[0].map(value)) }
         return { arg in fn([arg]) }
     }
 
-<<<<<<< HEAD
-    public func createFunction<Z : Value, A : Value>(function: String, deterministic: Bool = false, _ block: @escaping (A) -> Z?) throws -> ((Expression<A>) -> Expression<Z?>) {
-=======
     public func createFunction<Z : Value, A : Value>(_ function: String, deterministic: Bool = false, _ block: @escaping (A) -> Z?) throws -> ((Expression<A>) -> Expression<Z?>) {
->>>>>>> 2fea2a2d
         let fn = try createFunction(function, 1, deterministic) { args in block(value(args[0])) }
         return { arg in fn([arg]) }
     }
 
-<<<<<<< HEAD
-    public func createFunction<Z : Value, A : Value>(function: String, deterministic: Bool = false, _ block: @escaping (A?) -> Z?) throws -> ((Expression<A?>) -> Expression<Z?>) {
-=======
     public func createFunction<Z : Value, A : Value>(_ function: String, deterministic: Bool = false, _ block: @escaping (A?) -> Z?) throws -> ((Expression<A?>) -> Expression<Z?>) {
->>>>>>> 2fea2a2d
         let fn = try createFunction(function, 1, deterministic) { args in block(args[0].map(value)) }
         return { arg in fn([arg]) }
     }
@@ -127,12 +115,7 @@
 
     // MARK: -
 
-<<<<<<< HEAD
-    private func createFunction<Z : Value>(_ function: String, _ argumentCount: UInt, _ deterministic: Bool, _ block:
-        @escaping ([Binding?]) -> Z) throws -> (([Expressible]) -> Expression<Z>) {
-=======
     fileprivate func createFunction<Z : Value>(_ function: String, _ argumentCount: UInt, _ deterministic: Bool, _ block: @escaping ([Binding?]) -> Z) throws -> (([Expressible]) -> Expression<Z>) {
->>>>>>> 2fea2a2d
         createFunction(function, argumentCount: argumentCount, deterministic: deterministic) { arguments in
             block(arguments).datatypeValue
         }
@@ -141,11 +124,7 @@
         }
     }
 
-<<<<<<< HEAD
-    private func createFunction<Z : Value>(_ function: String, _ argumentCount: UInt, _ deterministic: Bool, _ block: @escaping ([Binding?]) -> Z?) throws -> (([Expressible]) -> Expression<Z?>) {
-=======
     fileprivate func createFunction<Z : Value>(_ function: String, _ argumentCount: UInt, _ deterministic: Bool, _ block: @escaping ([Binding?]) -> Z?) throws -> (([Expressible]) -> Expression<Z?>) {
->>>>>>> 2fea2a2d
         createFunction(function, argumentCount: argumentCount, deterministic: deterministic) { arguments in
             block(arguments)?.datatypeValue
         }
