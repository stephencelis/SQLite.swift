//
// SQLite.swift
// https://github.com/stephencelis/SQLite.swift
// Copyright © 2014-2015 Stephen Celis.
//
// Permission is hereby granted, free of charge, to any person obtaining a copy
// of this software and associated documentation files (the "Software"), to deal
// in the Software without restriction, including without limitation the rights
// to use, copy, modify, merge, publish, distribute, sublicense, and/or sell
// copies of the Software, and to permit persons to whom the Software is
// furnished to do so, subject to the following conditions:
//
// The above copyright notice and this permission notice shall be included in
// all copies or substantial portions of the Software.
//
// THE SOFTWARE IS PROVIDED "AS IS", WITHOUT WARRANTY OF ANY KIND, EXPRESS OR
// IMPLIED, INCLUDING BUT NOT LIMITED TO THE WARRANTIES OF MERCHANTABILITY,
// FITNESS FOR A PARTICULAR PURPOSE AND NONINFRINGEMENT. IN NO EVENT SHALL THE
// AUTHORS OR COPYRIGHT HOLDERS BE LIABLE FOR ANY CLAIM, DAMAGES OR OTHER
// LIABILITY, WHETHER IN AN ACTION OF CONTRACT, TORT OR OTHERWISE, ARISING FROM,
// OUT OF OR IN CONNECTION WITH THE SOFTWARE OR THE USE OR OTHER DEALINGS IN
// THE SOFTWARE.
//

import Foundation.NSUUID
import Dispatch
#if SQLITE_SWIFT_STANDALONE
import sqlite3
#elseif COCOAPODS
import CSQLite
#endif

/// A connection to SQLite.
public final class Connection {

    /// The location of a SQLite database.
    public enum Location {

        /// An in-memory database (equivalent to `.URI(":memory:")`).
        ///
        /// See: <https://www.sqlite.org/inmemorydb.html#sharedmemdb>
        case inMemory

        /// A temporary, file-backed database (equivalent to `.URI("")`).
        ///
        /// See: <https://www.sqlite.org/inmemorydb.html#temp_db>
        case temporary

        /// A database located at the given URI filename (or path).
        ///
        /// See: <https://www.sqlite.org/uri.html>
        ///
        /// - Parameter filename: A URI filename
        case uri(String)
    }

    /// An SQL operation passed to update callbacks.
    public enum Operation {

        /// An INSERT operation.
        case insert

        /// An UPDATE operation.
        case update

        /// A DELETE operation.
        case delete

        fileprivate init(rawValue:Int32) {
            switch rawValue {
            case SQLITE_INSERT:
                self = .insert
            case SQLITE_UPDATE:
                self = .update
            case SQLITE_DELETE:
                self = .delete
            default:
                fatalError("unhandled operation code: \(rawValue)")
            }
        }
    }

    public var handle: OpaquePointer { return _handle! }

    fileprivate var _handle: OpaquePointer? = nil

    /// Initializes a new SQLite connection.
    ///
    /// - Parameters:
    ///
    ///   - location: The location of the database. Creates a new database if it
    ///     doesn’t already exist (unless in read-only mode).
    ///
    ///     Default: `.InMemory`.
    ///
    ///   - readonly: Whether or not to open the database in a read-only state.
    ///
    ///     Default: `false`.
    ///
    /// - Returns: A new database connection.
    public init(_ location: Location = .inMemory, readonly: Bool = false) throws {
        let flags = readonly ? SQLITE_OPEN_READONLY : SQLITE_OPEN_CREATE | SQLITE_OPEN_READWRITE
<<<<<<< HEAD
        _ = try check(sqlite3_open_v2(location.description, &_handle, flags | SQLITE_OPEN_FULLMUTEX, nil))
        queue.setSpecific(key: /*Migrator FIXME: Use a variable of type DispatchSpecificKey*/ Connection.queueKey, value: queueContext)
=======
        try check(sqlite3_open_v2(location.description, &_handle, flags | SQLITE_OPEN_FULLMUTEX, nil))
        queue.setSpecific(key: Connection.queueKey, value: queueContext)
>>>>>>> 38d9b850
    }

    /// Initializes a new connection to a database.
    ///
    /// - Parameters:
    ///
    ///   - filename: The location of the database. Creates a new database if
    ///     it doesn’t already exist (unless in read-only mode).
    ///
    ///   - readonly: Whether or not to open the database in a read-only state.
    ///
    ///     Default: `false`.
    ///
    /// - Throws: `Result.Error` iff a connection cannot be established.
    ///
    /// - Returns: A new database connection.
    public convenience init(_ filename: String, readonly: Bool = false) throws {
        try self.init(.uri(filename), readonly: readonly)
    }

    deinit {
        sqlite3_close(handle)
    }

    // MARK: -

    /// Whether or not the database was opened in a read-only state.
    public var readonly: Bool { return sqlite3_db_readonly(handle, nil) == 1 }

    /// The last rowid inserted into the database via this connection.
    public var lastInsertRowid: Int64? {
        let rowid = sqlite3_last_insert_rowid(handle)
        return rowid != 0 ? rowid : nil
    }

    /// The last number of changes (inserts, updates, or deletes) made to the
    /// database via this connection.
    public var changes: Int {
        return Int(sqlite3_changes(handle))
    }

    /// The total number of changes (inserts, updates, or deletes) made to the
    /// database via this connection.
    public var totalChanges: Int {
        return Int(sqlite3_total_changes(handle))
    }

    // MARK: - Execute

    /// Executes a batch of SQL statements.
    ///
    /// - Parameter SQL: A batch of zero or more semicolon-separated SQL
    ///   statements.
    ///
    /// - Throws: `Result.Error` if query execution fails.
    public func execute(_ SQL: String) throws {
        _ = try sync { try self.check(sqlite3_exec(self.handle, SQL, nil, nil, nil)) }
    }

    // MARK: - Prepare

    /// Prepares a single SQL statement (with optional parameter bindings).
    ///
    /// - Parameters:
    ///
    ///   - statement: A single SQL statement.
    ///
    ///   - bindings: A list of parameters to bind to the statement.
    ///
    /// - Returns: A prepared statement.
    public func prepare(_ statement: String, _ bindings: Binding?...) throws -> Statement {
        if !bindings.isEmpty { return try prepare(statement, bindings) }
        return try Statement(self, statement)
    }

    /// Prepares a single SQL statement and binds parameters to it.
    ///
    /// - Parameters:
    ///
    ///   - statement: A single SQL statement.
    ///
    ///   - bindings: A list of parameters to bind to the statement.
    ///
    /// - Returns: A prepared statement.
    public func prepare(_ statement: String, _ bindings: [Binding?]) throws -> Statement {
        return try prepare(statement).bind(bindings)
    }

    /// Prepares a single SQL statement and binds parameters to it.
    ///
    /// - Parameters:
    ///
    ///   - statement: A single SQL statement.
    ///
    ///   - bindings: A dictionary of named parameters to bind to the statement.
    ///
    /// - Returns: A prepared statement.
    public func prepare(_ statement: String, _ bindings: [String: Binding?]) throws -> Statement {
        return try prepare(statement).bind(bindings)
    }

    // MARK: - Run

    /// Runs a single SQL statement (with optional parameter bindings).
    ///
    /// - Parameters:
    ///
    ///   - statement: A single SQL statement.
    ///
    ///   - bindings: A list of parameters to bind to the statement.
    ///
    /// - Throws: `Result.Error` if query execution fails.
    ///
    /// - Returns: The statement.
    @discardableResult public func run(_ statement: String, _ bindings: Binding?...) throws -> Statement {
        return try run(statement, bindings)
    }

    /// Prepares, binds, and runs a single SQL statement.
    ///
    /// - Parameters:
    ///
    ///   - statement: A single SQL statement.
    ///
    ///   - bindings: A list of parameters to bind to the statement.
    ///
    /// - Throws: `Result.Error` if query execution fails.
    ///
    /// - Returns: The statement.
    @discardableResult public func run(_ statement: String, _ bindings: [Binding?]) throws -> Statement {
        return try prepare(statement).run(bindings)
    }

    /// Prepares, binds, and runs a single SQL statement.
    ///
    /// - Parameters:
    ///
    ///   - statement: A single SQL statement.
    ///
    ///   - bindings: A dictionary of named parameters to bind to the statement.
    ///
    /// - Throws: `Result.Error` if query execution fails.
    ///
    /// - Returns: The statement.
    @discardableResult public func run(_ statement: String, _ bindings: [String: Binding?]) throws -> Statement {
        return try prepare(statement).run(bindings)
    }

    // MARK: - Scalar

    /// Runs a single SQL statement (with optional parameter bindings),
    /// returning the first value of the first row.
    ///
    /// - Parameters:
    ///
    ///   - statement: A single SQL statement.
    ///
    ///   - bindings: A list of parameters to bind to the statement.
    ///
    /// - Returns: The first value of the first row returned.
    public func scalar(_ statement: String, _ bindings: Binding?...) throws -> Binding? {
        return try scalar(statement, bindings)
    }

    /// Runs a single SQL statement (with optional parameter bindings),
    /// returning the first value of the first row.
    ///
    /// - Parameters:
    ///
    ///   - statement: A single SQL statement.
    ///
    ///   - bindings: A list of parameters to bind to the statement.
    ///
    /// - Returns: The first value of the first row returned.
    public func scalar(_ statement: String, _ bindings: [Binding?]) throws -> Binding? {
        return try prepare(statement).scalar(bindings)
    }

    /// Runs a single SQL statement (with optional parameter bindings),
    /// returning the first value of the first row.
    ///
    /// - Parameters:
    ///
    ///   - statement: A single SQL statement.
    ///
    ///   - bindings: A dictionary of named parameters to bind to the statement.
    ///
    /// - Returns: The first value of the first row returned.
    public func scalar(_ statement: String, _ bindings: [String: Binding?]) throws -> Binding? {
        return try prepare(statement).scalar(bindings)
    }

    // MARK: - Transactions

    /// The mode in which a transaction acquires a lock.
    public enum TransactionMode : String {

        /// Defers locking the database till the first read/write executes.
        case deferred = "DEFERRED"

        /// Immediately acquires a reserved lock on the database.
        case immediate = "IMMEDIATE"

        /// Immediately acquires an exclusive lock on all databases.
        case exclusive = "EXCLUSIVE"

    }

    // TODO: Consider not requiring a throw to roll back?
    /// Runs a transaction with the given mode.
    ///
    /// - Note: Transactions cannot be nested. To nest transactions, see
    ///   `savepoint()`, instead.
    ///
    /// - Parameters:
    ///
    ///   - mode: The mode in which a transaction acquires a lock.
    ///
    ///     Default: `.Deferred`
    ///
    ///   - block: A closure to run SQL statements within the transaction.
    ///     The transaction will be committed when the block returns. The block
    ///     must throw to roll the transaction back.
    ///
    /// - Throws: `Result.Error`, and rethrows.
<<<<<<< HEAD
    public func transaction(_ mode: TransactionMode = .deferred, block: () throws -> Void) throws {
=======
    public func transaction(_ mode: TransactionMode = .deferred, block: @escaping () throws -> Void) throws {
>>>>>>> 38d9b850
        try transaction("BEGIN \(mode.rawValue) TRANSACTION", block, "COMMIT TRANSACTION", or: "ROLLBACK TRANSACTION")
    }

    // TODO: Consider not requiring a throw to roll back?
    // TODO: Consider removing ability to set a name?
    /// Runs a transaction with the given savepoint name (if omitted, it will
    /// generate a UUID).
    ///
    /// - SeeAlso: `transaction()`.
    ///
    /// - Parameters:
    ///
    ///   - savepointName: A unique identifier for the savepoint (optional).
    ///
    ///   - block: A closure to run SQL statements within the transaction.
    ///     The savepoint will be released (committed) when the block returns.
    ///     The block must throw to roll the savepoint back.
    ///
    /// - Throws: `SQLite.Result.Error`, and rethrows.
<<<<<<< HEAD
    public func savepoint(_ name: String = UUID().uuidString, block: () throws -> Void) throws {
=======
    public func savepoint(_ name: String = UUID().uuidString, block: @escaping () throws -> Void) throws {
>>>>>>> 38d9b850
        let name = name.quote("'")
        let savepoint = "SAVEPOINT \(name)"

        try transaction(savepoint, block, "RELEASE \(savepoint)", or: "ROLLBACK TO \(savepoint)")
    }

<<<<<<< HEAD
    fileprivate func transaction(_ begin: String, _ block: () throws -> Void, _ commit: String, or rollback: String) throws {
=======
    fileprivate func transaction(_ begin: String, _ block: @escaping () throws -> Void, _ commit: String, or rollback: String) throws {
>>>>>>> 38d9b850
        return try sync {
            _ = try self.run(begin)
            do {
                try block()
                _ = try self.run(commit)
            } catch {
                _ = try self.run(rollback)
                throw error
            }
        }
    }

    /// Interrupts any long-running queries.
    public func interrupt() {
        sqlite3_interrupt(handle)
    }

    // MARK: - Handlers

    /// The number of seconds a connection will attempt to retry a statement
    /// after encountering a busy signal (lock).
    public var busyTimeout: Double = 0 {
        didSet {
            sqlite3_busy_timeout(handle, Int32(busyTimeout * 1_000))
        }
    }

    /// Sets a handler to call after encountering a busy signal (lock).
    ///
    /// - Parameter callback: This block is executed during a lock in which a
    ///   busy error would otherwise be returned. It’s passed the number of
    ///   times it’s been called for this lock. If it returns `true`, it will
    ///   try again. If it returns `false`, no further attempts will be made.
    public func busyHandler(_ callback: ((_ tries: Int) -> Bool)?) {
        guard let callback = callback else {
            sqlite3_busy_handler(handle, nil, nil)
            busyHandler = nil
            return
        }

        let box: BusyHandler = { callback(Int($0)) ? 1 : 0 }
        sqlite3_busy_handler(handle, { callback, tries in
            unsafeBitCast(callback, to: BusyHandler.self)(tries)
        }, unsafeBitCast(box, to: UnsafeMutableRawPointer.self))
        busyHandler = box
    }
    fileprivate typealias BusyHandler = @convention(block) (Int32) -> Int32
    fileprivate var busyHandler: BusyHandler?

    /// Sets a handler to call when a statement is executed with the compiled
    /// SQL.
    ///
    /// - Parameter callback: This block is invoked when a statement is executed
    ///   with the compiled SQL as its argument.
    ///
    ///       db.trace { SQL in print(SQL) }
    public func trace(_ callback: ((String) -> Void)?) {
        guard let callback = callback else {
            sqlite3_trace(handle, nil, nil)
            trace = nil
            return
        }

        let box: Trace = { callback(String(cString: $0)) }
<<<<<<< HEAD
        sqlite3_trace(handle, { callback, SQL in
            unsafeBitCast(callback, to: Trace.self)(SQL!)
        }, unsafeBitCast(box, to: UnsafeMutableRawPointer.self))
=======
        sqlite3_trace(handle, {
            (callback: UnsafeMutableRawPointer?, SQL: UnsafePointer<Int8>?) in
                 guard let callback = callback, let SQL = SQL else { return }
                 unsafeBitCast(callback, to: Trace.self)(SQL)
            },
            unsafeBitCast(box, to: UnsafeMutableRawPointer.self)
        )
>>>>>>> 38d9b850
        trace = box
    }
    fileprivate typealias Trace = @convention(block) (UnsafePointer<Int8>) -> Void
    fileprivate var trace: Trace?

    /// Registers a callback to be invoked whenever a row is inserted, updated,
    /// or deleted in a rowid table.
    ///
    /// - Parameter callback: A callback invoked with the `Operation` (one of
    ///   `.Insert`, `.Update`, or `.Delete`), database name, table name, and
    ///   rowid.
    public func updateHook(_ callback: ((_ operation: Operation, _ db: String, _ table: String, _ rowid: Int64) -> Void)?) {
        guard let callback = callback else {
            sqlite3_update_hook(handle, nil, nil)
            updateHook = nil
            return
        }

        let box: UpdateHook = {
            callback(
                Operation(rawValue: $0),
                String(cString: $1),
                String(cString: $2),
                $3
            )
        }
        sqlite3_update_hook(handle, { callback, operation, db, table, rowid in
            unsafeBitCast(callback, to: UpdateHook.self)(operation, db!, table!, rowid)
        }, unsafeBitCast(box, to: UnsafeMutableRawPointer.self))
        updateHook = box
    }
    fileprivate typealias UpdateHook = @convention(block) (Int32, UnsafePointer<Int8>, UnsafePointer<Int8>, Int64) -> Void
    fileprivate var updateHook: UpdateHook?

    /// Registers a callback to be invoked whenever a transaction is committed.
    ///
    /// - Parameter callback: A callback invoked whenever a transaction is
    ///   committed. If this callback throws, the transaction will be rolled
    ///   back.
    public func commitHook(_ callback: (() throws -> Void)?) {
        guard let callback = callback else {
            sqlite3_commit_hook(handle, nil, nil)
            commitHook = nil
            return
        }

        let box: CommitHook = {
            do {
                try callback()
            } catch {
                return 1
            }
            return 0
        }
        sqlite3_commit_hook(handle, { callback in
            unsafeBitCast(callback, to: CommitHook.self)()
        }, unsafeBitCast(box, to: UnsafeMutableRawPointer.self))
        commitHook = box
    }
    fileprivate typealias CommitHook = @convention(block) () -> Int32
    fileprivate var commitHook: CommitHook?

    /// Registers a callback to be invoked whenever a transaction rolls back.
    ///
    /// - Parameter callback: A callback invoked when a transaction is rolled
    ///   back.
    public func rollbackHook(_ callback: (() -> Void)?) {
        guard let callback = callback else {
            sqlite3_rollback_hook(handle, nil, nil)
            rollbackHook = nil
            return
        }

        let box: RollbackHook = { callback() }
        sqlite3_rollback_hook(handle, { callback in
            unsafeBitCast(callback, to: RollbackHook.self)()
        }, unsafeBitCast(box, to: UnsafeMutableRawPointer.self))
        rollbackHook = box
    }
    fileprivate typealias RollbackHook = @convention(block) () -> Void
    fileprivate var rollbackHook: RollbackHook?

    /// Creates or redefines a custom SQL function.
    ///
    /// - Parameters:
    ///
    ///   - function: The name of the function to create or redefine.
    ///
    ///   - argumentCount: The number of arguments that the function takes. If
    ///     `nil`, the function may take any number of arguments.
    ///
    ///     Default: `nil`
    ///
    ///   - deterministic: Whether or not the function is deterministic (_i.e._
    ///     the function always returns the same result for a given input).
    ///
    ///     Default: `false`
    ///
    ///   - block: A block of code to run when the function is called. The block
    ///     is called with an array of raw SQL values mapped to the function’s
    ///     parameters and should return a raw SQL value (or nil).
    public func createFunction(_ function: String, argumentCount: UInt? = nil, deterministic: Bool = false, _ block: @escaping (_ args: [Binding?]) -> Binding?) {
        let argc = argumentCount.map { Int($0) } ?? -1
        let box: Function = { context, argc, argv in
            let arguments: [Binding?] = (0..<Int(argc)).map { idx in
                let value = argv![idx]
                switch sqlite3_value_type(value) {
                case SQLITE_BLOB:
                    return Blob(bytes: sqlite3_value_blob(value), length: Int(sqlite3_value_bytes(value)))
                case SQLITE_FLOAT:
                    return sqlite3_value_double(value)
                case SQLITE_INTEGER:
                    return sqlite3_value_int64(value)
                case SQLITE_NULL:
                    return nil
                case SQLITE_TEXT:
                    return String(cString: UnsafePointer(sqlite3_value_text(value)))
                case let type:
                    fatalError("unsupported value type: \(type)")
                }
            }
            let result = block(arguments)
            if let result = result as? Blob {
                sqlite3_result_blob(context, result.bytes, Int32(result.bytes.count), nil)
            } else if let result = result as? Double {
                sqlite3_result_double(context, result)
            } else if let result = result as? Int64 {
                sqlite3_result_int64(context, result)
            } else if let result = result as? String {
                sqlite3_result_text(context, result, Int32(result.characters.count), SQLITE_TRANSIENT)
            } else if result == nil {
                sqlite3_result_null(context)
            } else {
                fatalError("unsupported result type: \(result)")
            }
        }
        var flags = SQLITE_UTF8
        if deterministic {
            flags |= SQLITE_DETERMINISTIC
        }
        sqlite3_create_function_v2(handle, function, Int32(argc), flags, unsafeBitCast(box, to: UnsafeMutableRawPointer.self), { context, argc, value in
            let function = unsafeBitCast(sqlite3_user_data(context), to: Function.self)
            function(context, argc, value)
        }, nil, nil, nil)
        if functions[function] == nil { self.functions[function] = [:] }
        functions[function]?[argc] = box
    }
    fileprivate typealias Function = @convention(block) (OpaquePointer?, Int32, UnsafeMutablePointer<OpaquePointer?>?) -> Void
    fileprivate var functions = [String: [Int: Function]]()
<<<<<<< HEAD

    /// The return type of a collation comparison function.
    public typealias ComparisonResult = Foundation.ComparisonResult
=======
>>>>>>> 38d9b850

    /// Defines a new collating sequence.
    ///
    /// - Parameters:
    ///
    ///   - collation: The name of the collation added.
    ///
    ///   - block: A collation function that takes two strings and returns the
    ///     comparison result.
    public func createCollation(_ collation: String, _ block: @escaping (_ lhs: String, _ rhs: String) -> ComparisonResult) throws {
<<<<<<< HEAD
        // TODO correct capacity
        let box: Collation = { lhs, rhs in
            let lstr = String(cString: lhs.bindMemory(to: UInt8.self, capacity: 0))
            let rstr = String(cString: rhs.bindMemory(to: UInt8.self, capacity: 0))
            return Int32(Int(block(lstr, rstr).rawValue))
        }
        _ = try check(sqlite3_create_collation_v2(handle, collation, SQLITE_UTF8, unsafeBitCast(box, to: UnsafeMutableRawPointer.self), { callback, _, lhs, _, rhs in
            unsafeBitCast(callback, to: Collation.self)(lhs!, rhs!)
        }, nil))
=======
        let box: Collation = { (lhs: UnsafeRawPointer, rhs: UnsafeRawPointer) in
            let lstr = String(cString: lhs.assumingMemoryBound(to: UInt8.self))
            let rstr = String(cString: rhs.assumingMemoryBound(to: UInt8.self))
            return Int32(block(lstr, rstr).rawValue)
        }
        try check(sqlite3_create_collation_v2(handle, collation, SQLITE_UTF8,
            unsafeBitCast(box, to: UnsafeMutableRawPointer.self),
            { (callback: UnsafeMutableRawPointer?, _, lhs: UnsafeRawPointer?, _, rhs: UnsafeRawPointer?) in /* xCompare */
            if let lhs = lhs, let rhs = rhs {
                return unsafeBitCast(callback, to: Collation.self)(lhs, rhs)
            } else {
                fatalError("sqlite3_create_collation_v2 callback called with NULL pointer")
            }
        }, nil /* xDestroy */))
>>>>>>> 38d9b850
        collations[collation] = box
    }
    fileprivate typealias Collation = @convention(block) (UnsafeRawPointer, UnsafeRawPointer) -> Int32
    fileprivate var collations = [String: Collation]()

    // MARK: - Error Handling

<<<<<<< HEAD
    public func sync<T>(_ block: () throws -> T) rethrows -> T {
=======
    func sync<T>(_ block: @escaping () throws -> T) rethrows -> T {
>>>>>>> 38d9b850
        var success: T?
        var failure: Error?

        if DispatchQueue.getSpecific(key: Connection.queueKey) == queueContext {
            do {
                success = try block()
            } catch {
                failure = error
            }
<<<<<<< HEAD
        } else {
			queue.sync {
				do {
					success = try block()
				} catch {
					failure = error
        }
			}
=======
        }

        if DispatchQueue.getSpecific(key: Connection.queueKey) == queueContext {
            box()
        } else {
            queue.sync(execute: box) // FIXME: rdar://problem/21389236
>>>>>>> 38d9b850
        }

        if let failure = failure {
            try { () -> Void in throw failure }()
        }

        return success!
    }

<<<<<<< HEAD
    func check(_ resultCode: Int32, statement: Statement? = nil) throws -> Int32 {
=======
    @discardableResult func check(_ resultCode: Int32, statement: Statement? = nil) throws -> Int32 {
>>>>>>> 38d9b850
        guard let error = Result(errorCode: resultCode, connection: self, statement: statement) else {
            return resultCode
        }

        throw error
    }

    fileprivate var queue = DispatchQueue(label: "SQLite.Database", attributes: [])

    fileprivate static let queueKey = DispatchSpecificKey<Int>()

    fileprivate lazy var queueContext: Int = unsafeBitCast(self, to: Int.self)

}

extension Connection : CustomStringConvertible {

    public var description: String {
        return String(cString: sqlite3_db_filename(handle, nil))
    }

}

extension Connection.Location : CustomStringConvertible {

    public var description: String {
        switch self {
        case .inMemory:
            return ":memory:"
        case .temporary:
            return ""
        case .uri(let URI):
            return URI
        }
    }

}

public enum Result : Error {

    fileprivate static let successCodes: Set = [SQLITE_OK, SQLITE_ROW, SQLITE_DONE]

    case error(message: String, code: Int32, statement: Statement?)

    init?(errorCode: Int32, connection: Connection, statement: Statement? = nil) {
        guard !Result.successCodes.contains(errorCode) else { return nil }

        let message = String(cString: sqlite3_errmsg(connection.handle))
        self = .error(message: message, code: errorCode, statement: statement)
    }

}

extension Result : CustomStringConvertible {

    public var description: String {
        switch self {
        case let .error(message, _, statement):
            guard let statement = statement else { return message }

            return "\(message) (\(statement))"
        }
    }

}<|MERGE_RESOLUTION|>--- conflicted
+++ resolved
@@ -100,13 +100,8 @@
     /// - Returns: A new database connection.
     public init(_ location: Location = .inMemory, readonly: Bool = false) throws {
         let flags = readonly ? SQLITE_OPEN_READONLY : SQLITE_OPEN_CREATE | SQLITE_OPEN_READWRITE
-<<<<<<< HEAD
-        _ = try check(sqlite3_open_v2(location.description, &_handle, flags | SQLITE_OPEN_FULLMUTEX, nil))
-        queue.setSpecific(key: /*Migrator FIXME: Use a variable of type DispatchSpecificKey*/ Connection.queueKey, value: queueContext)
-=======
         try check(sqlite3_open_v2(location.description, &_handle, flags | SQLITE_OPEN_FULLMUTEX, nil))
         queue.setSpecific(key: Connection.queueKey, value: queueContext)
->>>>>>> 38d9b850
     }
 
     /// Initializes a new connection to a database.
@@ -332,11 +327,7 @@
     ///     must throw to roll the transaction back.
     ///
     /// - Throws: `Result.Error`, and rethrows.
-<<<<<<< HEAD
     public func transaction(_ mode: TransactionMode = .deferred, block: () throws -> Void) throws {
-=======
-    public func transaction(_ mode: TransactionMode = .deferred, block: @escaping () throws -> Void) throws {
->>>>>>> 38d9b850
         try transaction("BEGIN \(mode.rawValue) TRANSACTION", block, "COMMIT TRANSACTION", or: "ROLLBACK TRANSACTION")
     }
 
@@ -356,29 +347,21 @@
     ///     The block must throw to roll the savepoint back.
     ///
     /// - Throws: `SQLite.Result.Error`, and rethrows.
-<<<<<<< HEAD
     public func savepoint(_ name: String = UUID().uuidString, block: () throws -> Void) throws {
-=======
-    public func savepoint(_ name: String = UUID().uuidString, block: @escaping () throws -> Void) throws {
->>>>>>> 38d9b850
         let name = name.quote("'")
         let savepoint = "SAVEPOINT \(name)"
 
         try transaction(savepoint, block, "RELEASE \(savepoint)", or: "ROLLBACK TO \(savepoint)")
     }
 
-<<<<<<< HEAD
     fileprivate func transaction(_ begin: String, _ block: () throws -> Void, _ commit: String, or rollback: String) throws {
-=======
-    fileprivate func transaction(_ begin: String, _ block: @escaping () throws -> Void, _ commit: String, or rollback: String) throws {
->>>>>>> 38d9b850
         return try sync {
-            _ = try self.run(begin)
+            try self.run(begin)
             do {
                 try block()
                 _ = try self.run(commit)
             } catch {
-                _ = try self.run(rollback)
+                try self.run(rollback)
                 throw error
             }
         }
@@ -436,11 +419,6 @@
         }
 
         let box: Trace = { callback(String(cString: $0)) }
-<<<<<<< HEAD
-        sqlite3_trace(handle, { callback, SQL in
-            unsafeBitCast(callback, to: Trace.self)(SQL!)
-        }, unsafeBitCast(box, to: UnsafeMutableRawPointer.self))
-=======
         sqlite3_trace(handle, {
             (callback: UnsafeMutableRawPointer?, SQL: UnsafePointer<Int8>?) in
                  guard let callback = callback, let SQL = SQL else { return }
@@ -448,7 +426,6 @@
             },
             unsafeBitCast(box, to: UnsafeMutableRawPointer.self)
         )
->>>>>>> 38d9b850
         trace = box
     }
     fileprivate typealias Trace = @convention(block) (UnsafePointer<Int8>) -> Void
@@ -598,12 +575,6 @@
     }
     fileprivate typealias Function = @convention(block) (OpaquePointer?, Int32, UnsafeMutablePointer<OpaquePointer?>?) -> Void
     fileprivate var functions = [String: [Int: Function]]()
-<<<<<<< HEAD
-
-    /// The return type of a collation comparison function.
-    public typealias ComparisonResult = Foundation.ComparisonResult
-=======
->>>>>>> 38d9b850
 
     /// Defines a new collating sequence.
     ///
@@ -614,17 +585,6 @@
     ///   - block: A collation function that takes two strings and returns the
     ///     comparison result.
     public func createCollation(_ collation: String, _ block: @escaping (_ lhs: String, _ rhs: String) -> ComparisonResult) throws {
-<<<<<<< HEAD
-        // TODO correct capacity
-        let box: Collation = { lhs, rhs in
-            let lstr = String(cString: lhs.bindMemory(to: UInt8.self, capacity: 0))
-            let rstr = String(cString: rhs.bindMemory(to: UInt8.self, capacity: 0))
-            return Int32(Int(block(lstr, rstr).rawValue))
-        }
-        _ = try check(sqlite3_create_collation_v2(handle, collation, SQLITE_UTF8, unsafeBitCast(box, to: UnsafeMutableRawPointer.self), { callback, _, lhs, _, rhs in
-            unsafeBitCast(callback, to: Collation.self)(lhs!, rhs!)
-        }, nil))
-=======
         let box: Collation = { (lhs: UnsafeRawPointer, rhs: UnsafeRawPointer) in
             let lstr = String(cString: lhs.assumingMemoryBound(to: UInt8.self))
             let rstr = String(cString: rhs.assumingMemoryBound(to: UInt8.self))
@@ -639,7 +599,6 @@
                 fatalError("sqlite3_create_collation_v2 callback called with NULL pointer")
             }
         }, nil /* xDestroy */))
->>>>>>> 38d9b850
         collations[collation] = box
     }
     fileprivate typealias Collation = @convention(block) (UnsafeRawPointer, UnsafeRawPointer) -> Int32
@@ -647,11 +606,7 @@
 
     // MARK: - Error Handling
 
-<<<<<<< HEAD
     public func sync<T>(_ block: () throws -> T) rethrows -> T {
-=======
-    func sync<T>(_ block: @escaping () throws -> T) rethrows -> T {
->>>>>>> 38d9b850
         var success: T?
         var failure: Error?
 
@@ -661,23 +616,14 @@
             } catch {
                 failure = error
             }
-<<<<<<< HEAD
         } else {
 			queue.sync {
 				do {
 					success = try block()
 				} catch {
 					failure = error
-        }
+				}
 			}
-=======
-        }
-
-        if DispatchQueue.getSpecific(key: Connection.queueKey) == queueContext {
-            box()
-        } else {
-            queue.sync(execute: box) // FIXME: rdar://problem/21389236
->>>>>>> 38d9b850
         }
 
         if let failure = failure {
@@ -687,11 +633,7 @@
         return success!
     }
 
-<<<<<<< HEAD
-    func check(_ resultCode: Int32, statement: Statement? = nil) throws -> Int32 {
-=======
     @discardableResult func check(_ resultCode: Int32, statement: Statement? = nil) throws -> Int32 {
->>>>>>> 38d9b850
         guard let error = Result(errorCode: resultCode, connection: self, statement: statement) else {
             return resultCode
         }
