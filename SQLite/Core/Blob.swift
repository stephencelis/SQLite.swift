--- conflicted
+++ resolved
@@ -31,10 +31,6 @@
     }
 
     public init(bytes: UnsafeRawPointer, length: Int) {
-<<<<<<< HEAD
-        // TODO correct count
-=======
->>>>>>> 38d9b850
         let i8bufptr = UnsafeBufferPointer(start: bytes.assumingMemoryBound(to: UInt8.self), count: length)
         self.init(bytes: [UInt8](i8bufptr))
     }
