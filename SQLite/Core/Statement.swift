--- conflicted
+++ resolved
@@ -47,11 +47,7 @@
     public lazy var columnCount: Int = Int(sqlite3_column_count(self.handle))
 
     public lazy var columnNames: [String] = (0..<Int32(self.columnCount)).map {
-<<<<<<< HEAD
-        String(cString: sqlite3_column_name(self.handle, $0))
-=======
         String(validatingUTF8: sqlite3_column_name(self.handle, $0))!
->>>>>>> 2fea2a2d
     }
 
     /// A cursor pointing to the current row.
@@ -99,11 +95,7 @@
         return self
     }
 
-<<<<<<< HEAD
-    private func bind(_ value: Binding?, atIndex idx: Int) {
-=======
     fileprivate func bind(_ value: Binding?, atIndex idx: Int) {
->>>>>>> 2fea2a2d
         if value == nil {
             sqlite3_bind_null(handle, Int32(idx))
         } else if let value = value as? Blob {
@@ -128,10 +120,6 @@
     /// - Throws: `Result.Error` if query execution fails.
     ///
     /// - Returns: The statement object (useful for chaining).
-<<<<<<< HEAD
-    @discardableResult
-=======
->>>>>>> 2fea2a2d
     public func run(_ bindings: Binding?...) throws -> Statement {
         guard bindings.isEmpty else {
             return try run(bindings)
@@ -164,11 +152,7 @@
     /// - Parameter bindings: A list of parameters to bind to the statement.
     ///
     /// - Returns: The first value of the first row returned.
-<<<<<<< HEAD
-    public func scalar(_ bindings: Binding?...) -> Binding? {
-=======
     @discardableResult public func scalar(_ bindings: Binding?...) -> Binding? {
->>>>>>> 2fea2a2d
         guard bindings.isEmpty else {
             return scalar(bindings)
         }
@@ -181,11 +165,7 @@
     /// - Parameter bindings: A list of parameters to bind to the statement.
     ///
     /// - Returns: The first value of the first row returned.
-<<<<<<< HEAD
-    public func scalar(_ bindings: [Binding?]) -> Binding? {
-=======
     @discardableResult public func scalar(_ bindings: [Binding?]) -> Binding? {
->>>>>>> 2fea2a2d
         return bind(bindings).scalar()
     }
 
@@ -194,15 +174,10 @@
     ///   statement.
     ///
     /// - Returns: The first value of the first row returned.
-<<<<<<< HEAD
-    public func scalar(_ bindings: [String: Binding?]) -> Binding? {
-=======
     @discardableResult public func scalar(_ bindings: [String: Binding?]) -> Binding? {
->>>>>>> 2fea2a2d
         return bind(bindings).scalar()
     }
 
-    @discardableResult
     public func step() throws -> Bool {
         return try connection.sync { try self.connection.check(sqlite3_step(self.handle)) == SQLITE_ROW }
     }
@@ -216,11 +191,7 @@
 
 extension Statement : Sequence {
 
-<<<<<<< HEAD
-    public func makeIterator() -> Statement {
-=======
     public func iterate() -> Statement {
->>>>>>> 2fea2a2d
         reset(clearBindings: false)
         return self
     }
@@ -238,11 +209,7 @@
 extension Statement : CustomStringConvertible {
 
     public var description: String {
-<<<<<<< HEAD
-        return String(cString: sqlite3_sql(handle))
-=======
         return String(validatingUTF8: sqlite3_sql(handle))!
->>>>>>> 2fea2a2d
     }
 
 }
@@ -267,11 +234,7 @@
     }
 
     public subscript(idx: Int) -> String {
-<<<<<<< HEAD
-        return String(cString: UnsafePointer(sqlite3_column_text(handle, Int32(idx)))) 
-=======
         return String(cString: UnsafePointer(sqlite3_column_text(handle, Int32(idx))))
->>>>>>> 2fea2a2d
     }
 
     public subscript(idx: Int) -> Blob {
